<<<<<<< HEAD
/*
 * (C) Copyright 1996-2017 ECMWF.
 *
 * This software is licensed under the terms of the Apache Licence Version 2.0
 * which can be obtained at http://www.apache.org/licenses/LICENSE-2.0.
 * In applying this licence, ECMWF does not waive the privileges and immunities
 * granted to it by virtue of its status as an intergovernmental organisation nor
 * does it submit to any jurisdiction.
 */
=======
#pragma once
>>>>>>> 6ba0bcd3

#include "eckit/memory/SharedPtr.h"
#include "atlas/grid/detail/domain/Domain.h"
#include "atlas/grid/Projection.h"

//---------------------------------------------------------------------------------------------------------------------

// Forward declarations
namespace eckit {
class Parametrisation;
}

//---------------------------------------------------------------------------------------------------------------------

namespace atlas {
namespace grid {

//---------------------------------------------------------------------------------------------------------------------

class Domain {

public:

    Domain();
    Domain( const Domain& );
    Domain( const atlas::grid::domain::Domain* );
    Domain( const eckit::Parametrisation& );

    operator atlas::grid::domain::Domain*() const { return domain_.get(); }
  
    std::string type() const;

    /// Checks if the point is contained in the domain
    bool contains(double x, double y) const;

    bool contains(const PointXY& p) const;

    // Specification of grid
    eckit::Properties spec() const;

    /// Check if domain represents the complete globe surface
    bool global() const;

    /// Check if domain does not represent any area on the globe surface
    bool empty() const;

// Unless the domain is global, we can never be sure about these functions
// without knowing also the projection

    /// Check if grid includes the North pole
    bool includesNorthPole(const Projection& ) const;

    /// Check if grid includes the South pole
    bool includesSouthPole(const Projection& ) const;
    
    /// Output to stream
    void print(std::ostream&) const;

    friend std::ostream& operator<<(std::ostream& s, const Domain& d);
    
    std::string units() const;
  

private:

    eckit::SharedPtr<atlas::grid::domain::Domain> domain_;
};

//---------------------------------------------------------------------------------------------------------------------

inline bool Domain::contains(double x, double y) const { return domain_->contains(x,y); }
inline bool Domain::contains(const PointXY& p) const { return domain_->contains(p); }
inline  eckit::Properties Domain::spec() const { return domain_->spec(); }
inline bool Domain::global() const { return domain_->isGlobal(); }
inline bool Domain::empty() const { return domain_->isEmpty(); }
inline bool Domain::includesNorthPole(const Projection& p) const { return domain_->includesNorthPole(p); }
inline bool Domain::includesSouthPole(const Projection& p) const { return domain_->includesSouthPole(p); }
inline void Domain::print(std::ostream& os) const { return domain_->print(os); }
inline std::ostream& operator<<(std::ostream& os, const Domain& d) {
    d.print(os);
    return os;
}
inline std::string Domain::units() const { return domain_->units(); }
  
//---------------------------------------------------------------------------------------------------------------------
  
}
}<|MERGE_RESOLUTION|>--- conflicted
+++ resolved
@@ -1,4 +1,3 @@
-<<<<<<< HEAD
 /*
  * (C) Copyright 1996-2017 ECMWF.
  *
@@ -8,9 +7,8 @@
  * granted to it by virtue of its status as an intergovernmental organisation nor
  * does it submit to any jurisdiction.
  */
-=======
+
 #pragma once
->>>>>>> 6ba0bcd3
 
 #include "eckit/memory/SharedPtr.h"
 #include "atlas/grid/detail/domain/Domain.h"
