--- conflicted
+++ resolved
@@ -92,17 +92,12 @@
     {
       const util::array::ArrayView<int,1> is_pole_edge   ( edges_.field("is_pole_edge") );
 
-<<<<<<< HEAD
-      const mesh::Connectivity &node_edge_connectivity = nodes().edge_connectivity();
+      const mesh::Connectivity &node_edge_connectivity = nodes_.edge_connectivity();
       const mesh::Connectivity &edge_node_connectivity = edges_.node_connectivity();
-      nodes().add( field::Field::create<double>("node2edge_sign",util::array::make_shape(nnodes,node_edge_connectivity.maxcols()) ) );
-      util::array::ArrayView<double,2> node2edge_sign( nodes().field("node2edge_sign") );
-=======
-      const Connectivity &node_edge_connectivity = nodes_.edge_connectivity();
-      const Connectivity &edge_node_connectivity = edges_.node_connectivity();
-      nodes_.add( Field::create<double>("node2edge_sign",make_shape(nnodes,node_edge_connectivity.maxcols()) ) );
-      ArrayView<double,2> node2edge_sign( nodes_.field("node2edge_sign") );
->>>>>>> bef73a2a
+      nodes_.add(
+            field::Field::create<double>("node2edge_sign",
+            util::array::make_shape(nnodes,node_edge_connectivity.maxcols()) ) );
+      util::array::ArrayView<double,2> node2edge_sign( nodes_.field("node2edge_sign") );
 
       atlas_omp_parallel_for( int jnode=0; jnode<nnodes; ++jnode )
       {
@@ -125,15 +120,9 @@
     // Metrics
     {
       const size_t nedges = edges_.size();
-<<<<<<< HEAD
-      const util::array::ArrayView<double,2> lonlat_deg( nodes().lonlat() );
-      util::array::ArrayView<double,1> dual_volumes ( nodes().field("dual_volumes") );
+      const util::array::ArrayView<double,2> lonlat_deg( nodes_.lonlat() );
+      util::array::ArrayView<double,1> dual_volumes ( nodes_.field("dual_volumes") );
       util::array::ArrayView<double,2> dual_normals ( edges_.field("dual_normals") );
-=======
-      const ArrayView<double,2> lonlat_deg( nodes_.lonlat() );
-      ArrayView<double,1> dual_volumes ( nodes_.field("dual_volumes") );
-      ArrayView<double,2> dual_normals ( edges_.field("dual_normals") );
->>>>>>> bef73a2a
 
       const double deg2rad = M_PI/180.;
       atlas_omp_parallel_for( size_t jnode=0; jnode<nnodes; ++jnode )
