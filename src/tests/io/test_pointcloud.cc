--- conflicted
+++ resolved
@@ -100,11 +100,7 @@
 namespace atlas {
 namespace test {
 
-<<<<<<< HEAD
-BOOST_GLOBAL_FIXTURE( MPIFixture );
-=======
 BOOST_GLOBAL_FIXTURE( AtlasFixture );
->>>>>>> 0b576003
 
 BOOST_AUTO_TEST_SUITE( test_pointcloud )
 
