/*
 * (C) Copyright 1996-2014 ECMWF.
 *
 * This software is licensed under the terms of the Apache Licence Version 2.0
 * which can be obtained at http://www.apache.org/licenses/LICENSE-2.0.
 * In applying this licence, ECMWF does not waive the privileges and immunities
 * granted to it by virtue of its status as an intergovernmental organisation nor
 * does it submit to any jurisdiction.
 */

#include "eckit/parser/JSON.h"
#include "atlas/grids/ReducedGrid.h"
#include "atlas/grids/LonLatGrid.h"
#include "atlas/runtime/ErrorHandling.h"
#include "atlas/trans/Trans.h"
#include "atlas/Mesh.h"
#include "atlas/Nodes.h"
#include "atlas/FieldSet.h"
#include "atlas/FunctionSpace.h"
#include "atlas/functionspace/NodesFunctionSpace.h"
#include "atlas/functionspace/SpectralFunctionSpace.h"
#include "atlas/util/Array.h"
#include "atlas/util/Bitflags.h"
#include "atlas/util/IsGhost.h"
#include "eckit/exception/Exceptions.h"

// anonymous namespace
namespace {

void trans_check(const int code, const char* msg, const eckit::CodeLocation& location) {
  if(code != TRANS_SUCCESS) {
    std::stringstream errmsg;
    errmsg << "atlas::trans ERROR: " << msg << " failed: \n";
    errmsg << ::trans_error_msg(code);
    throw eckit::Exception(errmsg.str(),location);
  }
}

} // end anonymous namespace

#define TRANS_CHECK( CALL ) trans_check(CALL, #CALL, Here() )

using atlas::util::Topology;
using atlas::functionspace::NodesFunctionSpace;
using atlas::functionspace::SpectralFunctionSpace;

namespace atlas {
namespace trans {

Trans::Trans(const Grid& grid, const Trans::Options& p)
{
  const grids::ReducedGrid* reduced = dynamic_cast<const grids::ReducedGrid*>(&grid);
  if( !reduced )
    throw eckit::BadCast("Grid is not a grids::ReducedGrid type. Cannot partition using IFS trans",Here());
  size_t nsmax = 0;
  ctor_rgg(reduced->nlat(),reduced->npts_per_lat().data(), nsmax, p);
}

Trans::Trans(const size_t N, const Trans::Options& p)
{
  size_t nsmax = 0;
  std::vector<int> npts_per_lat(2*N,4*N);
  ctor_rgg(npts_per_lat.size(),npts_per_lat.data(), nsmax, p);
}

Trans::Trans(const Grid& grid, const size_t nsmax, const Trans::Options& p )
{
  const grids::ReducedGrid* reduced = dynamic_cast<const grids::ReducedGrid*>(&grid);
  if( !reduced )
    throw eckit::BadCast("Grid is not a grids::ReducedGrid type. Cannot partition using IFS trans",Here());

  const grids::LonLatGrid* lonlat = dynamic_cast<const grids::LonLatGrid*>(reduced);
  if( lonlat )
    ctor_lonlat( lonlat->nlon(), lonlat->nlat(), nsmax, p );
  else
    ctor_rgg(reduced->nlat(),reduced->npts_per_lat().data(), nsmax, p);
}


Trans::Trans(const size_t N, const size_t nsmax, const Trans::Options& p)
{
  std::vector<int> npts_per_lat(2*N,4*N);
  ctor_rgg(npts_per_lat.size(),npts_per_lat.data(), nsmax, p);
}

Trans::Trans( const std::vector<size_t>& npts_per_lat, const size_t nsmax, const Trans::Options& p )
{
  std::vector<int> nloen;
  nloen.assign(npts_per_lat.begin(),npts_per_lat.end());
  ctor_rgg(nloen.size(),nloen.data(), nsmax, p);
}

Trans::~Trans()
{
  ::trans_delete(&trans_);
}

void Trans::ctor_rgg(const size_t ndgl, const int nloen[], size_t nsmax, const Trans::Options& p )
{
  TRANS_CHECK(::trans_new(&trans_));
  TRANS_CHECK(::trans_set_resol(&trans_,ndgl,nloen));
  TRANS_CHECK(::trans_set_trunc(&trans_,nsmax));
  TRANS_CHECK(::trans_set_cache(&trans_,p.cache(),p.cachesize()));

  if( !p.read().empty() )
  {
    if( eckit::PathName(p.read()).exists() )
    {
      std::stringstream msg; msg << "File " << p.read() << "doesn't exist";
      throw eckit::CantOpenFile(msg.str(),Here());
    }
    TRANS_CHECK(::trans_set_read(&trans_,p.read().c_str()));
  }
  if( !p.write().empty() )
    TRANS_CHECK(::trans_set_write(&trans_,p.write().c_str()));

  trans_.fft = p.fft();
  trans_.lsplit = p.split_latitudes();
  trans_.flt = p.flt();

  TRANS_CHECK(::trans_setup(&trans_));
}

void Trans::ctor_lonlat(const size_t nlon, const size_t nlat, size_t nsmax, const Trans::Options& p )
{
  TRANS_CHECK(::trans_new(&trans_));
  TRANS_CHECK(::trans_set_resol_lonlat(&trans_,nlon,nlat));
  TRANS_CHECK(::trans_set_trunc(&trans_,nsmax));
  TRANS_CHECK(::trans_set_cache(&trans_,p.cache(),p.cachesize()));

  if( ! p.read().empty() )
  {
    if( eckit::PathName(p.read()).exists() )
    {
      std::stringstream msg; msg << "File " << p.read() << "doesn't exist";
      throw eckit::CantOpenFile(msg.str(),Here());
    }
    TRANS_CHECK(::trans_set_read(&trans_,p.read().c_str()));
  }
  if( !p.write().empty() )
    TRANS_CHECK(::trans_set_write(&trans_,p.write().c_str()));

  trans_.fft = p.fft();
  trans_.lsplit = p.split_latitudes();
  trans_.flt = p.flt();

  TRANS_CHECK(::trans_setup(&trans_));
}

Trans::Options::Options() : eckit::Properties()
{
  set_cache(NULL,0);
  set_split_latitudes(true);
  set_fft(FFTW);
  set_flt(false);
}

void Trans::Options::set_cache(const void* buffer, size_t size)
{
  cacheptr_=buffer;
  cachesize_=size;
}

const void* Trans::Options::cache() const
{
  return cacheptr_;
}

size_t Trans::Options::cachesize() const
{
  return cachesize_;
}

void Trans::Options::print( std::ostream& s) const
{
  eckit::JSON js(s);
  js.precision(16);
  js << *this;
}

void Trans::Options::set_fft( FFT fft )
{
  if( fft == FFTW )
  {
    set( "fft", "FFTW" );
  }
  else if( fft == FFT992 )
  {
    set( "fft", "FFT992" );
  }
  else
  {
    NOTIMP;
  }
}

void Trans::Options::set_split_latitudes( bool split )
{
  set("split_latitudes",split);
}

void Trans::Options::set_flt( bool flt )
{
  set("flt",flt);
}

bool Trans::Options::split_latitudes() const
{
  return get("split_latitudes");
}

FFT Trans::Options::fft() const
{
  std::string fftstr = get( "fft" );
  if( fftstr == "FFTW" )
    return FFTW;
  else if( fftstr == "FFT992" )
    return FFT992;
  else
    NOTIMP;
  return FFTW;
}

bool Trans::Options::flt() const
{
  return get("flt");
}


void Trans::Options::set_read(const std::string& file)
{
  set("read",file);
}

std::string Trans::Options::read() const
{
  if( has("read") )
    return get("read");
  else
    return std::string();
}

void Trans::Options::set_write(const std::string& file)
{
  set("write",file);
}

std::string Trans::Options::write() const
{
  if( has("write") )
    return get("write");
  else
    return std::string();
}

eckit::Params::value_t getValue( const Trans::Options& p, const eckit::Params::key_t& key )
{
  return p.get(key);
}

void print( const Trans::Options& p, std::ostream& s )
{
  p.print(s);
}

void encode( const Trans::Options& p, eckit::Stream& s )
{
  s << p;
}


// --------------------------------------------------------------------------------------------



void Trans::dirtrans(const NodesFunctionSpace& gp, const Field& gpfield,
                     const SpectralFunctionSpace& sp, Field& spfield, const TransParameters& context) const
{
  FieldSet gpfields; gpfields.add(gpfield);
  FieldSet spfields; spfields.add(spfield);
  dirtrans(gp,gpfields,sp,spfields,context);
}


// --------------------------------------------------------------------------------------------


void Trans::dirtrans(const NodesFunctionSpace& gp,const FieldSet& gpfields,
                     const SpectralFunctionSpace& sp, FieldSet& spfields, const TransParameters& context) const
{
  // Count total number of fields and do sanity checks
  int nfld(0);
<<<<<<< HEAD
  for( int jfld=0; jfld<gpfields.size(); ++jfld )
=======
  FunctionSpace::Ptr gp;
  for(size_t jfld = 0; jfld < gpfields.size(); ++jfld)
>>>>>>> 1bd673eb
  {
    const Field& f = gpfields[jfld];
    nfld += f.stride(0);
  }

  int trans_spnfld(0);
<<<<<<< HEAD
  for( int jfld=0; jfld<spfields.size(); ++jfld )
=======
  FunctionSpace::Ptr sp;
  for(size_t jfld = 0; jfld < spfields.size(); ++jfld)
>>>>>>> 1bd673eb
  {
    const Field& f = spfields[jfld];
    trans_spnfld += f.stride(0);
  }

  if( nfld != trans_spnfld )
<<<<<<< HEAD
  {
    throw eckit::SeriousBug("dirtrans: different number of gridpoint fields than spectral fields",Here());
  }
=======
    throw eckit::SeriousBug("dirtrans: different number of gridpoint fields than spectral fields");

  if( sp->shape(0) != size_t(nspec2()) )
    throw eckit::SeriousBug("dirtrans: spectral fields have wrong dimension");

>>>>>>> 1bd673eb
  // Arrays Trans expects
  Array<double> rgp(nfld,ngptot());
  Array<double> rspec(nspec2(),nfld);

  ArrayView<double,2> rgpview (rgp);
  ArrayView<double,2> rspecview (rspec);

  // Pack gridpoints
  {
<<<<<<< HEAD
    util::IsGhost is_ghost(gp.nodes());
    size_t f=0;
    for( size_t jfld=0; jfld<gpfields.size(); ++jfld )
=======
    ArrayView<int,1> flags  ( gp->field( "flags" ) );

    int f=0;
    for(size_t jfld = 0; jfld < gpfields.size(); ++jfld)
>>>>>>> 1bd673eb
    {
      const ArrayView<double,2> gpfield ( gpfields[jfld].data<double>(), make_shape(gpfields[jfld].shape(0),gpfields[jfld].stride(0)) );
      const size_t nvars = gpfield.shape(1);
      for( size_t jvar=0; jvar<nvars; ++jvar )
      {
<<<<<<< HEAD
        size_t n=0;
        for( size_t jnode=0; jnode<gpfield.shape(0); ++jnode )
=======
        int n=0;
        for(size_t jnode = 0; jnode < gp->shape(0); ++jnode)
>>>>>>> 1bd673eb
        {
          if( !is_ghost(jnode) )
          {
            rgpview(f,n) = gpfield(jnode,jvar);
            ++n;
          }
        }
        ASSERT( n == ngptot() );
        ++f;
      }
    }
  }

  // Do transform
  {
    struct ::DirTrans_t transform = ::new_dirtrans(&trans_);
    transform.nscalar    = nfld;
    transform.rgp        = rgp.data();
    transform.rspscalar  = rspec.data();

    TRANS_CHECK( ::trans_dirtrans(&transform) );
  }

  // Unpack the spectral fields
  {
<<<<<<< HEAD
    size_t f=0;
    for( size_t jfld=0; jfld<spfields.size(); ++jfld )
=======
    int f=0;
    for(size_t jfld = 0; jfld < spfields.size(); ++jfld)
>>>>>>> 1bd673eb
    {
      ArrayView<double,2> spfield ( spfields[jfld].data<double>(), make_shape(spfields[jfld].shape(0),spfields[jfld].stride(0)) );

      const size_t nvars = spfield.shape(1);

      for( size_t jvar=0; jvar<nvars; ++jvar )
      {
        for( size_t jwave=0; jwave<nspec2(); ++jwave )
        {
          spfield(jwave,jvar) = rspecview(jwave,f);
        }
        ++f;
      }
    }
  }

}


// --------------------------------------------------------------------------------------------


void Trans::invtrans(const SpectralFunctionSpace& sp, const Field& spfield,
                     const NodesFunctionSpace& gp, Field& gpfield, const TransParameters& context) const
{
  FieldSet spfields; spfields.add(spfield);
  FieldSet gpfields; gpfields.add(gpfield);
  invtrans(sp,spfields,gp,gpfields,context);
}


// --------------------------------------------------------------------------------------------


void Trans::invtrans(const SpectralFunctionSpace& sp, const FieldSet& spfields,
                     const NodesFunctionSpace& gp, FieldSet& gpfields, const TransParameters& context) const
{
  // Count total number of fields and do sanity checks
  int nfld(0);
<<<<<<< HEAD
  for( int jfld=0; jfld<gpfields.size(); ++jfld )
=======
  FunctionSpace::Ptr gp;
  for(size_t jfld = 0; jfld < gpfields.size(); ++jfld)
>>>>>>> 1bd673eb
  {
    const Field& f = gpfields[jfld];
    nfld += f.stride(0);
  }

  int nb_spectral_fields(0);
<<<<<<< HEAD
  for( int jfld=0; jfld<spfields.size(); ++jfld )
=======
  FunctionSpace::Ptr sp;
  for(size_t jfld = 0; jfld < spfields.size(); ++jfld)
>>>>>>> 1bd673eb
  {
    const Field& f = spfields[jfld];
    nb_spectral_fields += f.stride(0);
  }

  if( nfld != nb_spectral_fields )
    throw eckit::SeriousBug("invtrans: different number of gridpoint fields than spectral fields",Here());

<<<<<<< HEAD
=======
  if( sp->shape(0) != size_t(nspec2()) ) {
    std::stringstream msg;
    msg << "invtrans: spectral fields have wrong dimension: nspec2 "<<sp->shape(0)<<" should be "<<nspec2();
    throw eckit::SeriousBug(msg.str(),Here());
  }
>>>>>>> 1bd673eb
  // Arrays Trans expects
  Array<double> rgp(nfld,ngptot());
  Array<double> rspec(nspec2(),nfld);

  ArrayView<double,2> rgpview (rgp);
  ArrayView<double,2> rspecview (rspec);

  // Pack spectral fields
  {
    int f=0;
    for(size_t jfld = 0; jfld < spfields.size(); ++jfld)
    {
      const ArrayView<double,2> field ( spfields[jfld].data<double>(), make_shape(spfields[jfld].shape(0),spfields[jfld].stride(0)) );
      const int nvars = field.shape(1);

      for( int jvar=0; jvar<nvars; ++jvar )
      {
        for( int jwave=0; jwave<nspec2(); ++jwave )
        {
          rspecview(jwave,f) = field(jwave,jvar);
        }
        ++f;
      }
    }
  }

  // Do transform
  {
    struct ::InvTrans_t transform = ::new_invtrans(&trans_);
    transform.nscalar    = nfld;
    transform.rgp        = rgp.data();
    transform.rspscalar  = rspec.data();

    TRANS_CHECK(::trans_invtrans(&transform));
  }

  // Unpack the gridpoint fields
  {
    util::IsGhost is_ghost( gp.nodes());
    int f=0;
    for(size_t jfld = 0; jfld < gpfields.size(); ++jfld)
    {
      ArrayView<double,2> field ( gpfields[jfld].data<double>(), make_shape(gpfields[jfld].shape(0),gpfields[jfld].stride(0)) );
      const int nvars = field.shape(1);

      for( int jvar=0; jvar<nvars; ++jvar )
      {
        int n=0;
<<<<<<< HEAD
        for( int jnode=0; jnode<field.shape(0); ++jnode )
=======
        for(size_t jnode = 0; jnode < gp->shape(0); ++jnode)
>>>>>>> 1bd673eb
        {
          if( !is_ghost(jnode) )
          {
            field(jnode,jvar) = rgpview(f,n);
            ++n;
          }
        }
        ASSERT( n == ngptot() );
        ++f;
      }
    }
  }

}


void Trans::dirtrans_wind2vordiv(const NodesFunctionSpace& gp, const Field& gpwind,
                                 const SpectralFunctionSpace& sp, Field& spvor, Field&spdiv,
                                 const TransParameters& context) const
{
  // Count total number of fields and do sanity checks
  size_t nfld = spvor.stride(0);
  if( spdiv.shape(0) != spvor.shape(0) ) throw eckit::SeriousBug("invtrans: vorticity not compatible with divergence.",Here());
  if( spdiv.shape(1) != spvor.shape(1) ) throw eckit::SeriousBug("invtrans: vorticity not compatible with divergence.",Here());
<<<<<<< HEAD
  size_t nwindfld = gpwind.stride(0);
  size_t ncomp = 0;
  if     ( nwindfld == 2*nfld ) ncomp = 2;
  else if( nwindfld == 3*nfld ) ncomp = 3;
  else throw eckit::SeriousBug("dirtrans: wind field is not compatible with vorticity, divergence.",Here());
=======
  size_t nwindfld = gpwind.shape(1);
  if (nwindfld != 2*nfld && nwindfld != 3*nfld) throw eckit::SeriousBug("dirtrans: wind field is not compatible with vorticity, divergence.",Here());
>>>>>>> 1bd673eb

  if( spdiv.shape(0) != size_t(nspec2()) ) {
    std::stringstream msg;
    msg << "dirtrans: Spectral vorticity and divergence have wrong dimension: nspec2 "<<spdiv.shape(0)<<" should be "<<nspec2();
    throw eckit::SeriousBug(msg.str(),Here());
  }

  if( spvor.size() == 0 ) throw eckit::SeriousBug("dirtrans: spectral vorticity field is empty.");
  if( spdiv.size() == 0 ) throw eckit::SeriousBug("dirtrans: spectral divergence field is empty.");

  // Arrays Trans expects
  Array<double> rgp(2*nfld,ngptot());
  ArrayView<double,2> rgpview (rgp);

  // Pack gridpoints
  {
    util::IsGhost is_ghost( gp.nodes() );
    size_t f=0;
    ArrayView<double,3> wind ( gpwind.data<double>(), make_shape(gpwind.shape(0),nfld,nwindfld/nfld) );
    for( size_t jcomp=0; jcomp<2; ++jcomp )
    {
      for( size_t jfld=0; jfld<nfld; ++jfld )
      {
        int n = 0;
        for( size_t jnode=0; jnode<gpwind.shape(0); ++jnode )
        {
          if( !is_ghost(jnode) )
          {
            rgpview(f,n) = wind(jnode,jfld,jcomp);
            ++n;
          }
        }
        ASSERT( n == ngptot() );
        ++f;
      }
    }

  }

  // Do transform
  {
    struct ::DirTrans_t transform = ::new_dirtrans(&trans_);
    transform.nvordiv = nfld;
    transform.rgp     = rgp.data();
    transform.rspvor  = spvor.data<double>();
    transform.rspdiv  = spdiv.data<double>();

    ASSERT( transform.rspvor );
    ASSERT( transform.rspdiv );
    TRANS_CHECK( ::trans_dirtrans(&transform) );
  }

}


void Trans::invtrans_vordiv2wind(const SpectralFunctionSpace& sp, const Field& spvor, const Field& spdiv,
                                 const NodesFunctionSpace& gp, Field& gpwind, const TransParameters&) const
{
  // Count total number of fields and do sanity checks
  size_t nfld = spvor.stride(0);
  if( spdiv.shape(0) != spvor.shape(0) ) throw eckit::SeriousBug("invtrans: vorticity not compatible with divergence.",Here());
  if( spdiv.shape(1) != spvor.shape(1) ) throw eckit::SeriousBug("invtrans: vorticity not compatible with divergence.",Here());
<<<<<<< HEAD
  size_t nwindfld = gpwind.stride(0);
  size_t ncomp = 0;
  if     ( nwindfld == 2*nfld ) ncomp = 2;
  else if( nwindfld == 3*nfld ) ncomp = 3;
  else throw eckit::SeriousBug("invtrans: wind field is not compatible with vorticity, divergence.",Here());
=======
  size_t nwindfld = gpwind.shape(1);
  if (nwindfld != 2*nfld && nwindfld == 3*nfld) throw eckit::SeriousBug("invtrans: wind field is not compatible with vorticity, divergence.",Here());
>>>>>>> 1bd673eb

  if( spdiv.shape(0) != size_t(nspec2()) ) {
    std::stringstream msg;
    msg << "invtrans: Spectral vorticity and divergence have wrong dimension: nspec2 "<<spdiv.shape(0)<<" should be "<<nspec2();
    throw eckit::SeriousBug(msg.str(),Here());
  }

  ASSERT( spvor.rank() == 2 );
  ASSERT( spdiv.rank() == 2 );
  if( spvor.size() == 0 ) throw eckit::SeriousBug("invtrans: spectral vorticity field is empty.");
  if( spdiv.size() == 0 ) throw eckit::SeriousBug("invtrans: spectral divergence field is empty.");

  // Arrays Trans expects
  Array<double> rgp(2*nfld,ngptot());
  ArrayView<double,2> rgpview (rgp);

  // Do transform
  {
    struct ::InvTrans_t transform = ::new_invtrans(&trans_);
    transform.nvordiv = nfld;
    transform.rgp     = rgp.data();
    transform.rspvor  = spvor.data<double>();
    transform.rspdiv  = spdiv.data<double>();

    ASSERT( transform.rspvor );
    ASSERT( transform.rspdiv );
    TRANS_CHECK(::trans_invtrans(&transform));
  }

  // Unpack the gridpoint fields
  {
    util::IsGhost is_ghost( gp.nodes() );

    size_t f=0;
    ArrayView<double,3> wind ( gpwind.data<double>(), make_shape(gpwind.shape(0),nfld,nwindfld/nfld) );
    for( size_t jcomp=0; jcomp<2; ++jcomp )
    {
      for( size_t jfld=0; jfld<nfld; ++jfld )
      {
        int n = 0;
        for( size_t jnode=0; jnode<gpwind.shape(0); ++jnode )
        {
          if( !is_ghost(jnode) )
          {
            wind(jnode,jfld,jcomp) = rgpview(f,n);
            ++n;
          }
        }
        ASSERT( n == ngptot() );
        ++f;
      }
    }
  }

}





Trans* atlas__Trans__new (const Grid* grid, int nsmax)
{
  Trans* trans;
  ATLAS_ERROR_HANDLING(
    ASSERT( grid != NULL );
    trans = new Trans(*grid,nsmax);
  );
  return trans;
}

void atlas__Trans__delete (Trans* This)
{
  ASSERT( This != NULL );
  ATLAS_ERROR_HANDLING( delete This );
}

int atlas__Trans__handle (const Trans* This)
{
  ASSERT( This != NULL );
  ATLAS_ERROR_HANDLING( return This->handle() );
  return 0;
}

///////////////////////////////////////////////////////////////////////////////


void Trans::distspec( const int nb_fields, const int origin[], const double global_spectra[], double spectra[] ) const
{
  struct ::DistSpec_t args = new_distspec(&trans_);
    args.nfld = nb_fields;
    args.rspecg = global_spectra;
    args.nfrom = origin;
    args.rspec = spectra;
  TRANS_CHECK( ::trans_distspec(&args) );
}

///////////////////////////////////////////////////////////////////////////////

void Trans::gathspec( const int nb_fields, const int destination[], const double spectra[], double global_spectra[] ) const
{
  struct ::GathSpec_t args = new_gathspec(&trans_);
    args.nfld = nb_fields;
    args.rspecg = global_spectra;
    args.nto = destination;
    args.rspec = spectra;
  TRANS_CHECK( ::trans_gathspec(&args) );
}

///////////////////////////////////////////////////////////////////////////////

void Trans::distgrid( const int nb_fields, const int origin[], const double global_fields[], double fields[] ) const
{
  struct ::DistGrid_t args = new_distgrid(&trans_);
    args.nfld  = nb_fields;
    args.nfrom = origin;
    args.rgpg  = global_fields;
    args.rgp   = fields;
  TRANS_CHECK( ::trans_distgrid(&args) );
}

///////////////////////////////////////////////////////////////////////////////

void Trans::gathgrid( const int nb_fields, const int destination[], const double fields[], double global_fields[] ) const
{
  struct ::GathGrid_t args = new_gathgrid(&trans_);
    args.nfld = nb_fields;
    args.nto  = destination;
    args.rgp  = fields;
    args.rgpg = global_fields;
  TRANS_CHECK( ::trans_gathgrid(&args) );
}

///////////////////////////////////////////////////////////////////////////////

void Trans::invtrans( const int nb_fields, const double scalar_spectra[], double scalar_fields[] ) const
{
  struct ::InvTrans_t args = new_invtrans(&trans_);
    args.nscalar = nb_fields;
    args.rspscalar = scalar_spectra;
    args.rgp = scalar_fields;
  TRANS_CHECK( ::trans_invtrans(&args) );
}

///////////////////////////////////////////////////////////////////////////////

void Trans::invtrans( const int nb_fields, const double vorticity_spectra[], const double divergence_spectra[], double wind_fields[] ) const
{
  struct ::InvTrans_t args = new_invtrans(&trans_);
    args.nvordiv = nb_fields;
    args.rspvor = vorticity_spectra;
    args.rspdiv = divergence_spectra;
    args.rgp = wind_fields;
  TRANS_CHECK( ::trans_invtrans(&args) );
}

///////////////////////////////////////////////////////////////////////////////

void Trans::dirtrans( const int nb_fields, const double scalar_fields[], double scalar_spectra[] ) const
{
  struct ::DirTrans_t args = new_dirtrans(&trans_);
    args.nscalar = nb_fields;
    args.rgp = scalar_fields;
    args.rspscalar = scalar_spectra;
  TRANS_CHECK( ::trans_dirtrans(&args) );
}

///////////////////////////////////////////////////////////////////////////////

void Trans::dirtrans( const int nb_fields, const double wind_fields[], double vorticity_spectra[], double divergence_spectra[] ) const
{
  struct ::DirTrans_t args = new_dirtrans(&trans_);
    args.nvordiv = nb_fields;
    args.rspvor = vorticity_spectra;
    args.rspdiv = divergence_spectra;
    args.rgp    = wind_fields;
  TRANS_CHECK( ::trans_dirtrans(&args) );
}

///////////////////////////////////////////////////////////////////////////////

void atlas__Trans__distspec( const Trans* t, int nb_fields, int origin[], double global_spectra[], double spectra[] )
{
  return t->distspec(nb_fields,origin,global_spectra,spectra);
}

void atlas__Trans__gathspec( const Trans* t, int nb_fields, int destination[], double spectra[], double global_spectra[] )
{
  return t->gathspec(nb_fields,destination,spectra,global_spectra);
}

void atlas__Trans__distgrid( const Trans* t, int nb_fields, int origin[], double global_fields[], double fields[] )
{
  return t->distgrid(nb_fields,origin,global_fields,fields);
}

void atlas__Trans__gathgrid( const Trans* t, int nb_fields, int destination[], double fields[], double global_fields[] )
{
  return t->gathgrid(nb_fields,destination,fields,global_fields);
}

void atlas__Trans__invtrans_scalar( const Trans* t, int nb_fields, double scalar_spectra[], double scalar_fields[] )
{
  return t->invtrans(nb_fields,scalar_spectra,scalar_fields);
}

void atlas__Trans__invtrans_vordiv2wind( const Trans* t, int nb_fields, double vorticity_spectra[], double divergence_spectra[], double wind_fields[] )
{
  return t->invtrans(nb_fields,vorticity_spectra,divergence_spectra,wind_fields);
}

void atlas__Trans__dirtrans_scalar( const Trans* t, int nb_fields, double scalar_fields[], double scalar_spectra[] )
{
  return t->dirtrans(nb_fields,scalar_fields,scalar_spectra);
}

void atlas__Trans__dirtrans_wind2vordiv( const Trans* t, int nb_fields, double wind_fields[], double vorticity_spectra[], double divergence_spectra[] )
{
  return t->dirtrans(nb_fields,wind_fields,vorticity_spectra,divergence_spectra);
}

int atlas__Trans__nproc (const Trans* This)
{
  ASSERT( This != NULL );
  ATLAS_ERROR_HANDLING( return This->nproc() );
  return 0;
}

int atlas__Trans__myproc (const Trans* This, int proc0)
{
  ASSERT( This != NULL );
  ATLAS_ERROR_HANDLING( return This->myproc(proc0) );
  return 0;
}

int atlas__Trans__ndgl (const Trans* This)
{
  ASSERT( This != NULL );
  ATLAS_ERROR_HANDLING( return This->ndgl() );
  return 0;
}

int atlas__Trans__nsmax (const Trans* This)
{
  ASSERT( This != NULL );
  ATLAS_ERROR_HANDLING( return This->nsmax() );
  return 0;
}

int atlas__Trans__ngptot (const Trans* This)
{
  ASSERT( This != NULL );
  ATLAS_ERROR_HANDLING( return This->ngptot() );
  return 0;
}

int atlas__Trans__ngptotg (const Trans* This)
{
  ASSERT( This != NULL );
  ATLAS_ERROR_HANDLING( return This->ngptotg() );
  return 0;
}

int atlas__Trans__ngptotmx (const Trans* This)
{
  ASSERT( This != NULL );
  ATLAS_ERROR_HANDLING( return This->ngptotmx() );
  return 0;
}

int atlas__Trans__nspec (const Trans* This)
{
  ASSERT( This != NULL );
  ATLAS_ERROR_HANDLING( return This->nspec() );
  return 0;
}

int atlas__Trans__nspec2 (const Trans* This)
{
  ASSERT( This != NULL );
  ATLAS_ERROR_HANDLING( return This->nspec2() );
  return 0;
}

int atlas__Trans__nspec2g (const Trans* This)
{
  ASSERT( This != NULL );
  ATLAS_ERROR_HANDLING( return This->nspec2g() );
  return 0;
}

int atlas__Trans__nspec2mx (const Trans* This)
{
  ASSERT( This != NULL );
  ATLAS_ERROR_HANDLING( return This->nspec2mx() );
  return 0;
}

int atlas__Trans__n_regions_NS (const Trans* This)
{
  ASSERT( This != NULL );
  ATLAS_ERROR_HANDLING( return This->n_regions_NS() );
  return 0;
}

int atlas__Trans__n_regions_EW (const Trans* This)
{
  ASSERT( This != NULL );
  ATLAS_ERROR_HANDLING( return This->n_regions_EW() );
  return 0;
}

int atlas__Trans__nump (const Trans* This)
{
  ASSERT( This != NULL );
  ATLAS_ERROR_HANDLING( return This->nump() );
  return 0;
}

const int* atlas__Trans__nloen(const Trans* This, int& size)
{
  ASSERT( This != NULL );
  ATLAS_ERROR_HANDLING( return This->nloen(size) );
  return NULL;
}

const int* atlas__Trans__n_regions (const Trans* This, int& size)
{
  ASSERT( This != NULL );
  ATLAS_ERROR_HANDLING( return This->n_regions(size) );
  return NULL;
}

const int* atlas__Trans__nfrstlat(const Trans* This, int& size)
{
  ASSERT( This != NULL );
  ATLAS_ERROR_HANDLING( return This->nfrstlat(size) );
  return NULL;
}

const int* atlas__Trans__nlstlat (const Trans* This, int& size)
{
  ASSERT( This != NULL );
  ATLAS_ERROR_HANDLING( return This->nlstlat(size) );
  return NULL;
}

const int* atlas__Trans__nptrfrstlat (const Trans* This, int& size)
{
  ASSERT( This != NULL );
  ATLAS_ERROR_HANDLING( return This->nptrfrstlat(size) );
  return NULL;
}

const int* atlas__Trans__nsta (const Trans* This, int& sizef2, int& sizef1)
{
  ASSERT( This != NULL );
  ATLAS_ERROR_HANDLING( return This->nsta(sizef2,sizef1) );
  return NULL;
}

const int* atlas__Trans__nonl (const Trans* This, int& sizef2, int& sizef1)
{
  ASSERT( This != NULL );
  ATLAS_ERROR_HANDLING( return This->nonl(sizef2,sizef1) );
  return NULL;
}

const int* atlas__Trans__nmyms (const Trans* This, int &size)
{
  ASSERT( This != NULL );
  ATLAS_ERROR_HANDLING( return This->nmyms(size) );
  return NULL;
}

const int* atlas__Trans__nasm0 (const Trans* This, int &size)
{
  ASSERT( This != NULL );
  ATLAS_ERROR_HANDLING( return This->nasm0(size) );
  return NULL;
}


const int* atlas__Trans__nvalue (const Trans* This, int &size)
{
  ASSERT( This != NULL );
  ATLAS_ERROR_HANDLING( return This->nvalue(size) );
  return NULL;
}

void atlas__Trans__dirtrans_fieldset (const Trans* This, const NodesFunctionSpace* gp, const FieldSet* gpfields, const SpectralFunctionSpace* sp, FieldSet* spfields, const TransParameters* parameters)
{
  ATLAS_ERROR_HANDLING( This->dirtrans(*gp,*gpfields,*sp,*spfields,*parameters) );
}

void atlas__Trans__invtrans_fieldset (const Trans* This, const SpectralFunctionSpace* sp, const FieldSet* spfields, const NodesFunctionSpace* gp, FieldSet* gpfields, const TransParameters* parameters)
{
  ATLAS_ERROR_HANDLING( This->invtrans(*sp,*spfields,*gp,*gpfields,*parameters) );
}

void atlas__Trans__dirtrans_field (const Trans* This, const NodesFunctionSpace* gp, const Field* gpfield, const SpectralFunctionSpace* sp, Field* spfield, const TransParameters* parameters)
{
  ASSERT( This != NULL );
  ASSERT( spfield != NULL );
  ASSERT( gpfield != NULL );
  ASSERT( parameters != NULL );
  ATLAS_ERROR_HANDLING( This->dirtrans(*gp,*gpfield,*sp,*spfield,*parameters) );
}

void atlas__Trans__invtrans_field (const Trans* This, const SpectralFunctionSpace* sp, const Field* spfield, const NodesFunctionSpace* gp, Field* gpfield, const TransParameters* parameters)
{
  ASSERT( This != NULL );
  ASSERT( spfield != NULL );
  ASSERT( gpfield != NULL );
  ASSERT( parameters != NULL );
  ATLAS_ERROR_HANDLING( This->invtrans(*sp,*spfield,*gp,*gpfield,*parameters) );
}

void atlas__Trans__dirtrans_wind2vordiv_field (const Trans* This, const NodesFunctionSpace* gp, const Field* gpwind, const SpectralFunctionSpace* sp, Field* spvor, Field* spdiv, const TransParameters* parameters)
{
  ASSERT( This != NULL );
  ASSERT( spvor != NULL );
  ASSERT( spdiv != NULL );
  ASSERT( gpwind != NULL );
  ASSERT( parameters != NULL );
  ATLAS_ERROR_HANDLING( This->dirtrans_wind2vordiv(*gp,*gpwind,*sp,*spvor,*spdiv,*parameters) );
}

void atlas__Trans__invtrans_vordiv2wind_field (const Trans* This, const SpectralFunctionSpace* sp, const Field* spvor, const Field* spdiv, const NodesFunctionSpace* gp, Field* gpwind, const TransParameters* parameters)
{
  ASSERT( This != NULL );
  ASSERT( spvor != NULL );
  ASSERT( spdiv != NULL );
  ASSERT( gpwind != NULL );
  ASSERT( parameters != NULL );
  ATLAS_ERROR_HANDLING( This->invtrans_vordiv2wind(*sp,*spvor,*spdiv,*gp,*gpwind,*parameters) );
}


TransParameters* atlas__TransParameters__new ()
{
  return new TransParameters();
}

void atlas__TransParameters__delete (TransParameters* This)
{
  ASSERT( This != NULL );
  delete This;
}

}
}<|MERGE_RESOLUTION|>--- conflicted
+++ resolved
@@ -290,41 +290,23 @@
 {
   // Count total number of fields and do sanity checks
   int nfld(0);
-<<<<<<< HEAD
-  for( int jfld=0; jfld<gpfields.size(); ++jfld )
-=======
-  FunctionSpace::Ptr gp;
   for(size_t jfld = 0; jfld < gpfields.size(); ++jfld)
->>>>>>> 1bd673eb
   {
     const Field& f = gpfields[jfld];
     nfld += f.stride(0);
   }
 
   int trans_spnfld(0);
-<<<<<<< HEAD
-  for( int jfld=0; jfld<spfields.size(); ++jfld )
-=======
-  FunctionSpace::Ptr sp;
   for(size_t jfld = 0; jfld < spfields.size(); ++jfld)
->>>>>>> 1bd673eb
   {
     const Field& f = spfields[jfld];
     trans_spnfld += f.stride(0);
   }
 
   if( nfld != trans_spnfld )
-<<<<<<< HEAD
   {
     throw eckit::SeriousBug("dirtrans: different number of gridpoint fields than spectral fields",Here());
   }
-=======
-    throw eckit::SeriousBug("dirtrans: different number of gridpoint fields than spectral fields");
-
-  if( sp->shape(0) != size_t(nspec2()) )
-    throw eckit::SeriousBug("dirtrans: spectral fields have wrong dimension");
-
->>>>>>> 1bd673eb
   // Arrays Trans expects
   Array<double> rgp(nfld,ngptot());
   Array<double> rspec(nspec2(),nfld);
@@ -334,28 +316,16 @@
 
   // Pack gridpoints
   {
-<<<<<<< HEAD
     util::IsGhost is_ghost(gp.nodes());
     size_t f=0;
     for( size_t jfld=0; jfld<gpfields.size(); ++jfld )
-=======
-    ArrayView<int,1> flags  ( gp->field( "flags" ) );
-
-    int f=0;
-    for(size_t jfld = 0; jfld < gpfields.size(); ++jfld)
->>>>>>> 1bd673eb
     {
       const ArrayView<double,2> gpfield ( gpfields[jfld].data<double>(), make_shape(gpfields[jfld].shape(0),gpfields[jfld].stride(0)) );
       const size_t nvars = gpfield.shape(1);
       for( size_t jvar=0; jvar<nvars; ++jvar )
       {
-<<<<<<< HEAD
         size_t n=0;
         for( size_t jnode=0; jnode<gpfield.shape(0); ++jnode )
-=======
-        int n=0;
-        for(size_t jnode = 0; jnode < gp->shape(0); ++jnode)
->>>>>>> 1bd673eb
         {
           if( !is_ghost(jnode) )
           {
@@ -381,13 +351,8 @@
 
   // Unpack the spectral fields
   {
-<<<<<<< HEAD
     size_t f=0;
     for( size_t jfld=0; jfld<spfields.size(); ++jfld )
-=======
-    int f=0;
-    for(size_t jfld = 0; jfld < spfields.size(); ++jfld)
->>>>>>> 1bd673eb
     {
       ArrayView<double,2> spfield ( spfields[jfld].data<double>(), make_shape(spfields[jfld].shape(0),spfields[jfld].stride(0)) );
 
@@ -427,24 +392,14 @@
 {
   // Count total number of fields and do sanity checks
   int nfld(0);
-<<<<<<< HEAD
-  for( int jfld=0; jfld<gpfields.size(); ++jfld )
-=======
-  FunctionSpace::Ptr gp;
   for(size_t jfld = 0; jfld < gpfields.size(); ++jfld)
->>>>>>> 1bd673eb
   {
     const Field& f = gpfields[jfld];
     nfld += f.stride(0);
   }
 
   int nb_spectral_fields(0);
-<<<<<<< HEAD
-  for( int jfld=0; jfld<spfields.size(); ++jfld )
-=======
-  FunctionSpace::Ptr sp;
   for(size_t jfld = 0; jfld < spfields.size(); ++jfld)
->>>>>>> 1bd673eb
   {
     const Field& f = spfields[jfld];
     nb_spectral_fields += f.stride(0);
@@ -453,14 +408,6 @@
   if( nfld != nb_spectral_fields )
     throw eckit::SeriousBug("invtrans: different number of gridpoint fields than spectral fields",Here());
 
-<<<<<<< HEAD
-=======
-  if( sp->shape(0) != size_t(nspec2()) ) {
-    std::stringstream msg;
-    msg << "invtrans: spectral fields have wrong dimension: nspec2 "<<sp->shape(0)<<" should be "<<nspec2();
-    throw eckit::SeriousBug(msg.str(),Here());
-  }
->>>>>>> 1bd673eb
   // Arrays Trans expects
   Array<double> rgp(nfld,ngptot());
   Array<double> rspec(nspec2(),nfld);
@@ -504,16 +451,12 @@
     for(size_t jfld = 0; jfld < gpfields.size(); ++jfld)
     {
       ArrayView<double,2> field ( gpfields[jfld].data<double>(), make_shape(gpfields[jfld].shape(0),gpfields[jfld].stride(0)) );
-      const int nvars = field.shape(1);
-
-      for( int jvar=0; jvar<nvars; ++jvar )
+      const size_t nvars = field.shape(1);
+
+      for( size_t jvar=0; jvar<nvars; ++jvar )
       {
         int n=0;
-<<<<<<< HEAD
-        for( int jnode=0; jnode<field.shape(0); ++jnode )
-=======
-        for(size_t jnode = 0; jnode < gp->shape(0); ++jnode)
->>>>>>> 1bd673eb
+        for( size_t jnode=0; jnode<field.shape(0); ++jnode )
         {
           if( !is_ghost(jnode) )
           {
@@ -538,16 +481,8 @@
   size_t nfld = spvor.stride(0);
   if( spdiv.shape(0) != spvor.shape(0) ) throw eckit::SeriousBug("invtrans: vorticity not compatible with divergence.",Here());
   if( spdiv.shape(1) != spvor.shape(1) ) throw eckit::SeriousBug("invtrans: vorticity not compatible with divergence.",Here());
-<<<<<<< HEAD
   size_t nwindfld = gpwind.stride(0);
-  size_t ncomp = 0;
-  if     ( nwindfld == 2*nfld ) ncomp = 2;
-  else if( nwindfld == 3*nfld ) ncomp = 3;
-  else throw eckit::SeriousBug("dirtrans: wind field is not compatible with vorticity, divergence.",Here());
-=======
-  size_t nwindfld = gpwind.shape(1);
   if (nwindfld != 2*nfld && nwindfld != 3*nfld) throw eckit::SeriousBug("dirtrans: wind field is not compatible with vorticity, divergence.",Here());
->>>>>>> 1bd673eb
 
   if( spdiv.shape(0) != size_t(nspec2()) ) {
     std::stringstream msg;
@@ -610,16 +545,8 @@
   size_t nfld = spvor.stride(0);
   if( spdiv.shape(0) != spvor.shape(0) ) throw eckit::SeriousBug("invtrans: vorticity not compatible with divergence.",Here());
   if( spdiv.shape(1) != spvor.shape(1) ) throw eckit::SeriousBug("invtrans: vorticity not compatible with divergence.",Here());
-<<<<<<< HEAD
   size_t nwindfld = gpwind.stride(0);
-  size_t ncomp = 0;
-  if     ( nwindfld == 2*nfld ) ncomp = 2;
-  else if( nwindfld == 3*nfld ) ncomp = 3;
-  else throw eckit::SeriousBug("invtrans: wind field is not compatible with vorticity, divergence.",Here());
-=======
-  size_t nwindfld = gpwind.shape(1);
-  if (nwindfld != 2*nfld && nwindfld == 3*nfld) throw eckit::SeriousBug("invtrans: wind field is not compatible with vorticity, divergence.",Here());
->>>>>>> 1bd673eb
+  if (nwindfld != 2*nfld && nwindfld != 3*nfld) throw eckit::SeriousBug("invtrans: wind field is not compatible with vorticity, divergence.",Here());
 
   if( spdiv.shape(0) != size_t(nspec2()) ) {
     std::stringstream msg;
