/*
 * (C) Copyright 2013 ECMWF.
 *
 * This software is licensed under the terms of the Apache Licence Version 2.0
 * which can be obtained at http://www.apache.org/licenses/LICENSE-2.0.
 * In applying this licence, ECMWF does not waive the privileges and immunities
 * granted to it by virtue of its status as an intergovernmental organisation
 * nor does it submit to any jurisdiction.
 */

#pragma once

#include "atlas/util/Constants.h"

namespace atlas {
class PointLonLat;
class PointXYZ;
}  // namespace atlas

//------------------------------------------------------------------------------------------------------

namespace atlas {
namespace util {

//------------------------------------------------------------------------------------------------------

<<<<<<< HEAD
struct Sphere
{
=======
struct Sphere {
>>>>>>> 1d187230
    // Great-circle central angle between two points, in radians
    static double centralAngle( const PointLonLat&, const PointLonLat& );
    static double centralAngle( const PointXYZ&, const PointXYZ&, const double& radius );

    // Great-circle distance between two points
    static double distanceInMeters( const PointLonLat&, const PointLonLat&, const double& radius );
    static double distanceInMeters( const PointXYZ&, const PointXYZ&, const double& radius );

    // Great-circle intermediate position provided two circle points and
    // longitude, in degrees
    static void greatCircleLatitudeGivenLongitude( const PointLonLat&, const PointLonLat&, PointLonLat& );

    // Convert spherical coordinates to Cartesian
    static PointXYZ convertSphericalToCartesian( const PointLonLat&, const double& radius, const double& height );

    // Convert Cartesian coordinates to spherical
    static PointLonLat convertCartesianToSpherical( const PointXYZ&, const double& radius );
};

//------------------------------------------------------------------------------------------------------

struct Earth {
    // 6371229  -- IFS
    // 6367470  -- GRIB1
    // 6378137  -- WGS84 semi-major axis
    static constexpr double radiusInMeters() { return 6371229.; }
    static constexpr double radiusInKm() { return radiusInMeters() / 1e3; }

    static constexpr double areaInSqMeters() { return 4. * M_PI * radiusInMeters() * radiusInMeters(); }
<<<<<<< HEAD
    static constexpr double areaInSqKm()     { return 4. * M_PI * radiusInKm()     * radiusInKm(); }
=======
    static constexpr double areaInSqKm() { return 4. * M_PI * radiusInKm() * radiusInKm(); }
>>>>>>> 1d187230

    // Great-circle central angle between two points, in radians
    static double centralAngle( const PointLonLat&, const PointLonLat& );
    static double centralAngle( const PointXYZ&, const PointXYZ&, const double& radius = radiusInMeters() );

    // Great-circle distance between two points
    static double distanceInMeters( const PointLonLat&, const PointLonLat&, const double& radius = radiusInMeters() );
    static double distanceInMeters( const PointXYZ&, const PointXYZ&, const double& radius = radiusInMeters() );

    // Great-circle intermediate position provided two circle points and
    // longitude, in degrees
    static void greatCircleLatitudeGivenLongitude( const PointLonLat&, const PointLonLat&, PointLonLat& );

    // Convert geodetic coordinates to geocentric Cartesian (ECEF: Earth-centered,
    // Earth-fixed)
    static PointXYZ convertGeodeticToGeocentric( const PointLonLat&, const double& radius = radiusInMeters(),
                                                 const double& height = 0. );

    // Convert geocentric Cartesian (ECEF: Earth-centered, Earth-fixed) to
    // geodetic coordinates
    static PointLonLat convertGeocentricToGeodetic( const PointXYZ&, const double& radius = radiusInMeters() );
};

//------------------------------------------------------------------------------------------------------

}  // namespace util
}  // namespace atlas<|MERGE_RESOLUTION|>--- conflicted
+++ resolved
@@ -24,12 +24,7 @@
 
 //------------------------------------------------------------------------------------------------------
 
-<<<<<<< HEAD
-struct Sphere
-{
-=======
 struct Sphere {
->>>>>>> 1d187230
     // Great-circle central angle between two points, in radians
     static double centralAngle( const PointLonLat&, const PointLonLat& );
     static double centralAngle( const PointXYZ&, const PointXYZ&, const double& radius );
@@ -59,11 +54,7 @@
     static constexpr double radiusInKm() { return radiusInMeters() / 1e3; }
 
     static constexpr double areaInSqMeters() { return 4. * M_PI * radiusInMeters() * radiusInMeters(); }
-<<<<<<< HEAD
-    static constexpr double areaInSqKm()     { return 4. * M_PI * radiusInKm()     * radiusInKm(); }
-=======
     static constexpr double areaInSqKm() { return 4. * M_PI * radiusInKm() * radiusInKm(); }
->>>>>>> 1d187230
 
     // Great-circle central angle between two points, in radians
     static double centralAngle( const PointLonLat&, const PointLonLat& );
