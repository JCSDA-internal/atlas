--- conflicted
+++ resolved
@@ -122,31 +122,15 @@
 //-----------------------------------------------------------------------------
 
 Meshgen2Gmsh::Meshgen2Gmsh( int argc, char** argv ) : AtlasTool( argc, argv ) {
-<<<<<<< HEAD
-    add_option( new SimpleOption<std::string>(
-        "grid.name", "Grid unique identifier\n" + indent() + "     Example values: N80, F40, O24, L32, CS-ED-12" ) );
-    add_option( new SimpleOption<PathName>( "grid.json", "Grid described by json file" ) );
-    add_option( new SimpleOption<double>( "angle", "Maximum element-edge slant deviation from meridian in degrees. \n" +
-                                                       indent() + "     Value range between 0 and 30\n" + indent() +
-                                                       "         0: Mostly triangular, with only perfect quads\n" +
-                                                       indent() +
-                                                       "        30: Mostly skewed quads with only triags when "
-                                                       "skewness becomes too large\n" +
-                                                       indent() + "        -1: Only triangles" ) );
-
-    add_option( new SimpleOption<bool>( "include_pole", "Include pole point" ) );
-    add_option( new SimpleOption<bool>( "patch_pole", "Patch poles with elements." ) );
-=======
     add_option( new SimpleOption<bool>( "lonlat", "Output mesh in lon,lat coordinates" ) );
     add_option( new SimpleOption<bool>( "ij", "Output mesh in i,j coordinates" ) );
     add_option( new SimpleOption<bool>( "3d",
                                         "Output mesh as sphere, and generate "
                                         "mesh connecting East and West in "
                                         "case serial" ) );
->>>>>>> c4e8bd35
     add_option( new SimpleOption<bool>( "ghost", "Output ghost elements" ) );
     add_option( new SimpleOption<std::string>(
-        "generator", "Mesh generator [structured,regular,delaunay] (default = structured)" ) );
+        "generator", "Mesh generator [structured,regular,delaunay,cubedsphere] (default = structured)" ) );
     add_option( new SimpleOption<std::string>(
         "partitioner", "Mesh partitioner [equal_regions,checkerboard,equal_bands,regular_bands" ) );
 
@@ -169,13 +153,6 @@
     add_option( new SimpleOption<bool>( "brick", "Build brick dual mesh" ) );
     add_option( new SimpleOption<bool>( "stats", "Write statistics file" ) );
     add_option( new SimpleOption<bool>( "info", "Write Info" ) );
-<<<<<<< HEAD
-    add_option( new SimpleOption<bool>( "binary", "Write binary file" ) );
-    add_option( new SimpleOption<std::string>(
-        "generator", "Mesh generator [structured,regular,delaunay,cubedsphere] (default = structured)" ) );
-    add_option( new SimpleOption<std::string>( "partitioner", "Mesh partitioner" ) );
-=======
->>>>>>> c4e8bd35
     add_option( new SimpleOption<bool>( "periodic_x", "periodic mesh in x-direction" ) );
     add_option( new SimpleOption<bool>( "periodic_y", "periodic mesh in y-direction" ) );
     add_option( new SimpleOption<bool>( "torus", "Output mesh as torus" ) );
@@ -286,20 +263,8 @@
     }
     Log::debug() << "Spec: " << grid.spec() << std::endl;
 
-<<<<<<< HEAD
-    std::string generator = ( StructuredGrid( grid ) ? "structured" :
-                            ( CubedSphereGrid( grid ) ? "cubedsphere" : "delaunay" ));
-    args.get( "generator", generator );
-    eckit::LocalConfiguration meshgenerator_config( args );
-    if ( mpi::comm().size() > 1 || edges ) {
-        meshgenerator_config.set( "3d", false );
-    }
-
-    MeshGenerator meshgenerator( generator, meshgenerator_config );
-=======
     auto meshgenerator = make_meshgenerator( grid, args );
     auto partitioner   = make_partitioner( grid, args );
->>>>>>> c4e8bd35
 
     Mesh mesh;
     try {
