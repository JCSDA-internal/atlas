--- conflicted
+++ resolved
@@ -5,10 +5,6 @@
   . /usr/local/apps/module/init/bash
 fi
 
-<<<<<<< HEAD
-module unload grib_api
-=======
->>>>>>> 1d187230
 module unload eccodes
 module unload emos
 module unload fftw
