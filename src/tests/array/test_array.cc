--- conflicted
+++ resolved
@@ -380,7 +380,7 @@
   EXPECT( ds->hostNeedsUpdate() == false );
   auto hv = make_host_view<double, 3>(*ds);
   hv.assign(-1.);
-  
+
   EXPECT( hv(0,0,0) == -1. );
   hv(1, 3, 3) = 1.5;
   hv(2, 3, 3) = 2.5;
@@ -549,7 +549,6 @@
   }
 }
 
-<<<<<<< HEAD
 CASE("test_wrap") {
 
     array::ArrayT<int> arr_t(3,2);
@@ -588,7 +587,7 @@
     EXPECT(view(1) == 9);
     EXPECT(view(2) == 19);
 }
-=======
+
 #ifdef ATLAS_HAVE_ACC
 CASE("test_acc_map") {
     Array* ds = Array::create<double>(2, 3, 4);
@@ -601,7 +600,6 @@
 
 }
 #endif
->>>>>>> 54060634
 
 //-----------------------------------------------------------------------------
 
