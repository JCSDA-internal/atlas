/*
 * (C) Copyright 2013 ECMWF.
 *
 * This software is licensed under the terms of the Apache Licence Version 2.0
 * which can be obtained at http://www.apache.org/licenses/LICENSE-2.0.
 * In applying this licence, ECMWF does not waive the privileges and immunities
 * granted to it by virtue of its status as an intergovernmental organisation
 * nor does it submit to any jurisdiction.
 */

#include "atlas/interpolation/method/knn/KNearestNeighbours.h"

#include <limits>

#include "eckit/log/Plural.h"
#include "eckit/types/FloatCompare.h"

#include "atlas/array.h"
#include "atlas/functionspace/NodeColumns.h"
#include "atlas/grid.h"
#include "atlas/interpolation/method/MethodFactory.h"
#include "atlas/mesh/Nodes.h"
#include "atlas/mesh/actions/BuildXYZField.h"
#include "atlas/meshgenerator.h"
#include "atlas/parallel/mpi/mpi.h"
#include "atlas/runtime/Exception.h"
#include "atlas/runtime/Log.h"
#include "atlas/runtime/Trace.h"
#include "atlas/util/CoordinateEnums.h"

namespace atlas {
namespace interpolation {
namespace method {

namespace {

MethodBuilder<KNearestNeighbours> __builder( "k-nearest-neighbours" );

}  // namespace

KNearestNeighbours::KNearestNeighbours( const Method::Config& config ) : KNearestNeighboursBase( config ) {
    k_ = 1;
    config.get( "k-nearest-neighbours", k_ );
    ATLAS_ASSERT( k_ );
}

void KNearestNeighbours::do_setup( const Grid& source, const Grid& target ) {
    if ( mpi::size() > 1 ) {
        ATLAS_NOTIMPLEMENTED;
    }
    auto functionspace = []( const Grid& grid ) -> FunctionSpace {
        Mesh mesh;
        if ( StructuredGrid( grid ) ) {
            mesh = MeshGenerator( "structured", util::Config( "3d", true ) ).generate( grid );
        }
        else {
            mesh = MeshGenerator( "delaunay" ).generate( grid );
        }
        return functionspace::NodeColumns( mesh );
    };

    do_setup( functionspace( source ), functionspace( target ) );
}

void KNearestNeighbours::do_setup( const FunctionSpace& source, const FunctionSpace& target ) {
    source_                        = source;
    target_                        = target;
    functionspace::NodeColumns src = source;
    functionspace::NodeColumns tgt = target;
    ATLAS_ASSERT( src );
    ATLAS_ASSERT( tgt );

    Mesh meshSource = src.mesh();
    Mesh meshTarget = tgt.mesh();

    // build point-search tree
<<<<<<< HEAD
    buildPointSearchTree( meshSource );
=======
    buildPointSearchTree( meshSource, src.halo() );
    ATLAS_ASSERT( pTree_ != nullptr );
>>>>>>> d9aa52bc

    array::ArrayView<double, 2> lonlat = array::make_view<double, 2>( meshTarget.nodes().lonlat() );

    size_t inp_npts = meshSource.nodes().size();
    meshSource.metadata().get( "nb_nodes_including_halo[" + std::to_string( src.halo().size() ) + "]", inp_npts );
    size_t out_npts = meshTarget.nodes().size();

    // fill the sparse matrix
    std::vector<Triplet> weights_triplets;
    weights_triplets.reserve( out_npts * k_ );
    {
        Trace timer( Here(), "atlas::interpolation::method::NearestNeighbour::do_setup()" );

        std::vector<double> weights;

        Log::debug() << "Computing interpolation weights for " << out_npts << " points." << std::endl;
        for ( size_t ip = 0; ip < out_npts; ++ip ) {
            if ( ip && ( ip % 1000 == 0 ) ) {
                auto elapsed = timer.elapsed();
                auto rate    = eckit::types::is_approximately_equal( elapsed, 0. )
                                ? std::numeric_limits<double>::infinity()
                                : ( ip / elapsed );
                Log::debug() << eckit::BigNum( ip ) << " (at " << rate << " points/s)..." << std::endl;
            }

            // find the closest input points to the output point
            auto nn = pTree_.closestPoints( PointLonLat{lonlat( ip, LON ), lonlat( ip, LAT )}, k_ );

            // calculate weights (individual and total, to normalise) using distance
            // squared
            const size_t npts = nn.size();
            ATLAS_ASSERT( npts );
            weights.resize( npts, 0 );

            double sum = 0;
            for ( size_t j = 0; j < npts; ++j ) {
                const double d  = nn[j].distance();
                const double d2 = d * d;

                weights[j] = 1. / ( 1. + d2 );
                sum += weights[j];
            }
            ATLAS_ASSERT( sum > 0 );

            // insert weights into the matrix
            for ( size_t j = 0; j < npts; ++j ) {
                size_t jp = nn[j].payload();
                ATLAS_ASSERT( jp < inp_npts,
                              "point found which is not covered within the halo of the source function space" );
                weights_triplets.emplace_back( ip, jp, weights[j] / sum );
            }
        }
    }

    // fill sparse matrix and return
    Matrix A( out_npts, inp_npts, weights_triplets );
    matrix_.swap( A );
}

}  // namespace method
}  // namespace interpolation
}  // namespace atlas<|MERGE_RESOLUTION|>--- conflicted
+++ resolved
@@ -74,12 +74,7 @@
     Mesh meshTarget = tgt.mesh();
 
     // build point-search tree
-<<<<<<< HEAD
-    buildPointSearchTree( meshSource );
-=======
     buildPointSearchTree( meshSource, src.halo() );
-    ATLAS_ASSERT( pTree_ != nullptr );
->>>>>>> d9aa52bc
 
     array::ArrayView<double, 2> lonlat = array::make_view<double, 2>( meshTarget.nodes().lonlat() );
 
