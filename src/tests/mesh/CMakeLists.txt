# (C) Copyright 1996-2017 ECMWF.
#
# This software is licensed under the terms of the Apache Licence Version 2.0
# which can be obtained at http://www.apache.org/licenses/LICENSE-2.0.
# In applying this licence, ECMWF does not waive the privileges and immunities
# granted to it by virtue of its status as an intergovernmental organisation nor
# does it submit to any jurisdiction.

if( HAVE_FCTEST )

  add_fctest( TARGET atlas_fctest_mesh
    LINKER_LANGUAGE Fortran
    CONDITION       ON
    SOURCES         fctest_mesh.F90
    LIBS            atlas_f
  )

  add_fctest( TARGET atlas_fctest_meshgen
    LINKER_LANGUAGE Fortran
    CONDITION       ON
    SOURCES         fctest_meshgen.F90
    LIBS            atlas_f
  )

  add_fctest( TARGET atlas_fctest_connectivity
    LINKER_LANGUAGE Fortran
    SOURCES         fctest_connectivity.F90
    LIBS            atlas_f
  )

  add_fctest( TARGET atlas_fctest_elements
    LINKER_LANGUAGE Fortran
    SOURCES         fctest_elements.F90
    LIBS            atlas_f
  )

endif()

ecbuild_add_test( TARGET atlas_test_parfields
  MPI        2
  CONDITION  ECKIT_HAVE_MPI AND TRANSI_HAVE_MPI
  SOURCES    test_parfields.cc
  LIBS       atlas
)

ecbuild_add_test( TARGET atlas_test_halo
  MPI        5
  CONDITION  ECKIT_HAVE_MPI AND TRANSI_HAVE_MPI
  SOURCES    test_halo.cc ../TestMeshes.h
  LIBS       atlas
)

ecbuild_add_test( TARGET atlas_test_distmesh
  MPI        5
  CONDITION  ECKIT_HAVE_MPI AND TRANSI_HAVE_MPI
  SOURCES    test_distmesh.cc ../TestMeshes.h
  LIBS       atlas
)

ecbuild_add_test(
  TARGET      atlas_test_cgal_mesh_gen_from_points
  SOURCES     test_cgal_mesh_gen_from_points.cc
  CONDITION   HAVE_TESSELATION
  LIBS        atlas
)

ecbuild_add_test(
  TARGET atlas_test_accumulate_facets
  SOURCES test_accumulate_facets.cc
  LIBS atlas
)

<<<<<<< HEAD
foreach( test accumulate_facets connectivity elements ll meshgen3d rgg )
=======
foreach( test connectivity elements ll meshgen3d polygon rgg )
>>>>>>> 5de69d52
  ecbuild_add_test( TARGET atlas_test_${test}
    SOURCES test_${test}.cc
    LIBS atlas
  )
endforeach()

atlas_add_cuda_test(
  TARGET atlas_test_connectivity_kernel
  SOURCES test_connectivity_kernel.cu
  LIBS atlas
)
<|MERGE_RESOLUTION|>--- conflicted
+++ resolved
@@ -70,11 +70,7 @@
   LIBS atlas
 )
 
-<<<<<<< HEAD
-foreach( test accumulate_facets connectivity elements ll meshgen3d rgg )
-=======
-foreach( test connectivity elements ll meshgen3d polygon rgg )
->>>>>>> 5de69d52
+foreach( test connectivity elements ll meshgen3d rgg )
   ecbuild_add_test( TARGET atlas_test_${test}
     SOURCES test_${test}.cc
     LIBS atlas
@@ -85,4 +81,4 @@
   TARGET atlas_test_connectivity_kernel
   SOURCES test_connectivity_kernel.cu
   LIBS atlas
-)
+)