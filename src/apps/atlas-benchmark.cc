--- conflicted
+++ resolved
@@ -38,14 +38,7 @@
 #include <vector>
 #include <memory>
 
-<<<<<<< HEAD
-#include "atlas/array/Array.h"
-#include "atlas/array/IndexView.h"
 #include "atlas/library/Library.h"
-=======
-#include "atlas/array.h"
-#include "atlas/atlas.h"
->>>>>>> c9530428
 #include "atlas/functionspace/NodeColumns.h"
 #include "atlas/grid.h"
 #include "atlas/mesh/IsGhostNode.h"
@@ -544,23 +537,14 @@
     {
       for(size_t jlev = 0; jlev < nlev; ++jlev)
       {
-<<<<<<< HEAD
         maxval = max(maxval,grad(jnode,jlev,LON));
         maxval = max(maxval,grad(jnode,jlev,LAT));
         maxval = max(maxval,grad(jnode,jlev,ZZ));
         minval = min(minval,grad(jnode,jlev,LON));
         minval = min(minval,grad(jnode,jlev,LAT));
         minval = min(minval,grad(jnode,jlev,ZZ));
-        norm += std::pow(vecnorm(grad[jnode][jlev].data(),3),2);
-=======
-        maxval = max(maxval,grad(jnode,jlev,internals::LON));
-        maxval = max(maxval,grad(jnode,jlev,internals::LAT));
-        maxval = max(maxval,grad(jnode,jlev,internals::ZZ));
-        minval = min(minval,grad(jnode,jlev,internals::LON));
-        minval = min(minval,grad(jnode,jlev,internals::LAT));
-        minval = min(minval,grad(jnode,jlev,internals::ZZ));
+//        norm += std::pow(vecnorm(grad[jnode][jlev].data(),3),2);
         norm += std::pow(vecnorm(grad.at(jnode).at(jlev).data(),3),2);
->>>>>>> c9530428
       }
     }
   }
