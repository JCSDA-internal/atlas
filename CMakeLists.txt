# (C) Copyright 1996-2014 ECMWF.
#
# This software is licensed under the terms of the Apache Licence Version 2.0
# which can be obtained at http://www.apache.org/licenses/LICENSE-2.0.
# In applying this licence, ECMWF does not waive the privileges and immunities
# granted to it by virtue of its status as an intergovernmental organisation nor
# does it submit to any jurisdiction.

############################################################################################
# ATLAS
#
# TODO:
#	* add renumbering to improve cache performance
#	* add detection of OpenMP flags (mayeb move to ecbuild)

cmake_minimum_required( VERSION 2.8.4 FATAL_ERROR )

project( atlas CXX )

set( CMAKE_MODULE_PATH "${CMAKE_CURRENT_SOURCE_DIR}/cmake" ${CMAKE_MODULE_PATH} "${CMAKE_CURRENT_SOURCE_DIR}/../ecbuild/cmake")
set( ECBUILD_DEFAULT_BUILD_TYPE Release )

include( ecbuild_system )

ecbuild_requires_macro_version( 1.3 )

###############################################################################
# project

set( PERSISTENT_NAMESPACE "eckit" CACHE INTERNAL "" )

ecbuild_declare_project()

ecbuild_use_package( PROJECT eckit VERSION 0.6 )

################################################################################################
# options & dependencies

ecbuild_find_python()

# boost support

set(Boost_USE_MULTITHREADED      ON )
ecbuild_add_option( FEATURE BOOST
					DEFAULT ${ENABLE_TESTS}
					DESCRIPTION "Boost"
<<<<<<< HEAD
					REQUIRED_PACKAGES "Boost 1.45.0 COMPONENTS unit_test_framework test_exec_monitor" )
=======
					REQUIRED_PACKAGES "Boost 1.45.0 COMPONENTS unit_test_framework" )
>>>>>>> d8a09372

set_package_properties( Boost PROPERTIES TYPE RECOMMENDED PURPOSE "" )

### Fortran ...

ecbuild_add_option( FEATURE FORTRAN_NUMBERING
					DESCRIPTION "data-structures are index with Fortran numbering" )

ecbuild_add_option( FEATURE FORTRAN
					DESCRIPTION "provide Fortran bindings" )

if( ENABLE_FORTRAN )
	ecbuild_enable_fortran( REQUIRED MODULE_DIRECTORY ${CMAKE_CURRENT_BINARY_DIR}/module )
endif()

### OMP ...

ecbuild_add_option( FEATURE OMP
					DESCRIPTION "support for OpenMP threaded parallelism" )

# !! TODO !! add test for OpenMP

### MPI ...

ecbuild_add_option( FEATURE MPI
					DESCRIPTION "support for MPI distributed parallelism" )

if( ENABLE_MPI )
   ecbuild_find_mpi()
   if( MPI_CXX_FOUND )
		cmake_add_c_flags( " ${MPI_C_COMPILE_FLAGS}" )
		cmake_add_cxx_flags( " ${MPI_CXX_COMPILE_FLAGS}" )
		include_directories(${MPI_C_INCLUDE_PATH})
	else()
		set( HAVE_MPI 0 )
   endif()
endif()

### grid

ecbuild_add_option( FEATURE GRID
					DESCRIPTION "support for C++ grid interface" )

if( HAVE_GRID )
	ecbuild_add_cxx11_flags()
	ecbuild_check_cxx11( PRINT )
endif()

### tesselation

ecbuild_add_option( FEATURE TESSELATION
					DESCRIPTION "support for unstructured mesh generation"
					REQUIRED_PACKAGES CGAL )

if( CGAL_FOUND )
	list( APPEND CGAL_LIBRARIES ${CGAL_LIBRARY} ${CGAL_3RD_PARTY_LIBRARIES} ${GMP_LIBRARIES} ${MPFR_LIBRARIES} )
endif()

### sandbox

ecbuild_add_option( FEATURE SANDBOX
					DESCRIPTION "build the sandbox stuff" )

############################################################################################
# export package info

list( APPEND ATLAS_TPLS eckit )

set( ATLAS_INCLUDE_DIRS   ${CMAKE_CURRENT_SOURCE_DIR}/src ${CMAKE_CURRENT_BINARY_DIR}/src )
set( ATLAS_LIBRARIES      atlas )

debug_var( ATLAS_TPLS ) # should already contain some entries -- eckit, cgal

if( ENABLE_FORTRAN )
	list( APPEND ATLAS_INCLUDE_DIRS ${CMAKE_Fortran_MODULE_DIRECTORY} )
	set( ATLAS_LIBRARIES atlasf ${ATLAS_LIBRARIES} )
endif()

if( HAVE_GRID )
	list( APPEND ATLAS_LIBRARIES atlas_grid )
endif()

get_directory_property( ATLAS_DEFINITIONS COMPILE_DEFINITIONS )

debug_var( ATLAS_TPLS )

foreach( _tpl ${ATLAS_TPLS} )
	string( TOUPPER ${_tpl} TPL )
	list( APPEND ATLAS_EXTRA_DEFINITIONS   ${${TPL}_DEFINITIONS} )
	list( APPEND ATLAS_EXTRA_INCLUDE_DIRS  ${${TPL}_INCLUDE_DIRS} )
	list( APPEND ATLAS_EXTRA_LIBRARIES     ${${TPL}_LIBRARIES} )
endforeach()

############################################################################################
# sources

include( atlas_compiler_flags )

include_directories( ${ATLAS_INCLUDE_DIRS} ${ATLAS_EXTRA_INCLUDE_DIRS} )

add_subdirectory( src )

############################################################################################
# finalize

ecbuild_install_project( NAME Atlas )

ecbuild_print_summary()<|MERGE_RESOLUTION|>--- conflicted
+++ resolved
@@ -44,11 +44,7 @@
 ecbuild_add_option( FEATURE BOOST
 					DEFAULT ${ENABLE_TESTS}
 					DESCRIPTION "Boost"
-<<<<<<< HEAD
-					REQUIRED_PACKAGES "Boost 1.45.0 COMPONENTS unit_test_framework test_exec_monitor" )
-=======
 					REQUIRED_PACKAGES "Boost 1.45.0 COMPONENTS unit_test_framework" )
->>>>>>> d8a09372
 
 set_package_properties( Boost PROPERTIES TYPE RECOMMENDED PURPOSE "" )
 
