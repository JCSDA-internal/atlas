--- conflicted
+++ resolved
@@ -433,10 +433,7 @@
     std::vector<std::vector<idx_t>> imin_;
     std::vector<std::vector<idx_t>> imax_;
 
-<<<<<<< HEAD
     std::string stagger_;
-=======
->>>>>>> fd616c11
 
 private:
     std::string name_ = {"cubedsphere"};
