--- conflicted
+++ resolved
@@ -50,61 +50,12 @@
 }
 
 std::string CubedSphere::name() const {
-    return name_;
+  return name_;
 }
 
 CubedSphere::CubedSphere( int N, Projection p ) : CubedSphere( CubedSphere::static_type(), N, p ) {}
 
 CubedSphere::CubedSphere( const std::string& name, int N, Projection projection ) :
-<<<<<<< HEAD
-                           Grid(), N_(N), name_( name )  { // Number of tiles hardwired to 6 at the moment. Regional may need 1
-  // Copy members
-  projection_ = projection ? projection : Projection();
-
-
-  //using atlas::projection::detail::CubedSphereProjectionBase;
-  //ab2xyOffsets_ =
-  //    dynamic_cast<const CubedSphereProjectionBase &>(projection_).getCubedSphereTiles().ab2xyOffsets();
-
-
-  // Domain
-  domain_ = computeDomain();
-
-  // x and y are the position in a 2D plane for the unfolded cubed-sphere grid, shown in the
-  // comments in grid/CubedSphereGrid.h. In order to locate the position in this xy array the start
-  // position for each face (tile) of the cube is needed. xs represents the x start position and ys
-  // the y start position. Tile 3, 4 and 5 are rotated and ysr provides the start point for y after
-  // these rotations.
-
-  xs_[0] = 0*N;
-  xs_[1] = 1*N;
-  xs_[2] = 1*N;
-  xs_[3] = 2*N;
-  xs_[4] = 3*N;
-  xs_[5] = 3*N;
-
-  ys_[0] = 1*N;
-  ys_[1] = 1*N;
-  ys_[2] = 2*N;
-  ys_[3] = 1*N+1;
-  ys_[4] = 1*N+1;
-  ys_[5] = 0*N+1;
-
-  ysr_[0] = ys_[0];
-  ysr_[1] = ys_[1];
-  ysr_[2] = ys_[2];
-  ysr_[3] = 2*N;
-  ysr_[4] = 2*N;
-  ysr_[5] = 1*N;
-
-  // Number of grid points on each face of the tile.
-  npts_.push_back(N*N+1); // An extra point lies on tile 1
-  npts_.push_back(N*N+1); // An extra point lies on tile 2
-  npts_.push_back(N*N);
-  npts_.push_back(N*N);
-  npts_.push_back(N*N);
-  npts_.push_back(N*N);
-=======
     Grid(), N_( N ), name_( name ) {  // Number of tiles hardwired to 6 at the moment. Regional may need 1
     // Copy members
     projection_ = projection ? projection : Projection();
@@ -152,7 +103,6 @@
 
     ytile = {[this]( int i, int j, int t ) { return this->y123( j, t ); },
              [this]( int i, int j, int t ) { return this->y456( i, t ); }};
->>>>>>> f528cd44
 }
 
 // Provide the domain for the cubed-sphere grid, which is global.
@@ -223,12 +173,8 @@
              yOffset[static_cast<size_t>( xyt[2] )];
 
     using atlas::projection::detail::CubedSphereProjectionBase;
-<<<<<<< HEAD
     xyt[2] =
         dynamic_cast<const CubedSphereProjectionBase &>(projection_).getCubedSphereTiles().tileFromXY(xy);
-=======
-    xyt[2] = dynamic_cast<const CubedSphereProjectionBase&>( projection_ ).tileFromXY( xy );
->>>>>>> f528cd44
 }
 
 // Convert from xyt space into continuous xy space.
@@ -249,7 +195,6 @@
         { {  {0., 90., 90., 180., 270.,  270.},
              {-45., -45., 45., -45., -45., -135.} } };
 
-<<<<<<< HEAD
     double N = static_cast<double>(N_);
     double N_2 = static_cast<double>(2 * N_);
     double N_3 = static_cast<double>(3 * N_);
@@ -258,7 +203,7 @@
     // when the iterator has been made more flexible to take account of
     // panelling
     std::array<double, 6> xOffsetIndex{0, N, N, N_2, N_3, N_3};
-    std::array<double, 6> yOffsetIndex{N, N, N_2, N,  N, 0};
+    std::array<double, 6> yOffsetIndex{N, N, N_2, N, N, 0};
 
     double normalisedX =
      (xyt[0] - xOffsetIndex[static_cast<size_t>(xyt[2])])/N;
@@ -266,18 +211,6 @@
      (xyt[1] - yOffsetIndex[static_cast<size_t>(xyt[2])])/N;
     xy[XX] = normalisedX * 90. + ab2xyOffsets[LON][xyt[2]];
     xy[YY] = normalisedY * 90. + ab2xyOffsets[LAT][xyt[2]];
-=======
-    double N   = static_cast<double>( N_ );
-    double N_2 = static_cast<double>( 2 * N_ );
-    double N_3 = static_cast<double>( 3 * N_ );
-    std::array<double, 6> xOffsetIndex{0, N, N, N_2, N_3, N_3};
-    std::array<double, 6> yOffsetIndex{N, N, N_2, N, N, 0};
-
-    double normalisedX = ( xyt[0] - xOffsetIndex[static_cast<size_t>( xyt[2] )] ) / N;
-    double normalisedY = ( xyt[1] - yOffsetIndex[static_cast<size_t>( xyt[2] )] ) / N;
-    xy[XX]             = normalisedX * 90. + xOffsetDeg[xyt[2]];
-    xy[YY]             = normalisedY * 90. + yOffsetDeg[xyt[2]];
->>>>>>> f528cd44
 }
 
 // ------------------------------------------
