--- conflicted
+++ resolved
@@ -28,32 +28,6 @@
 template <typename T>
 class Vector {
 public:
-<<<<<<< HEAD
-    Vector(size_t N = 0) : data_(N ? new T[N] : nullptr), data_gpu_(nullptr), size_(N) {}
-
-  void resize_impl(size_t N) {
-      if( data_gpu_ ) throw eckit::AssertionFailed("we can not resize a vector after has been cloned to device");
-      assert(N >= size_);
-      if (N == size_) return;
-
-      T* d_ = new T[N];
-      for(unsigned int c=0; c < size_; ++c) {
-          d_[c] = data_[c];
-      }
-      if( data_ ) delete[] data_;
-      data_ = d_;
-  }
-
-  void resize(size_t N) {
-    resize_impl(N);
-    size_ = N;
-  }
-
-  void resize(size_t N, T val) {
-    resize_impl(N);
-    for(unsigned int c=size_; c < N; ++c) {
-        data_[c] = val;
-=======
     Vector( size_t N = 0 ) : data_( N ? new T[N] : nullptr ), data_gpu_( nullptr ), size_( N ) {}
 
     void resize_impl( size_t N ) {
@@ -72,7 +46,6 @@
     void resize( size_t N ) {
         resize_impl( N );
         size_ = N;
->>>>>>> 1d187230
     }
 
     void resize( size_t N, T val ) {
