/*
 * (C) Copyright 2013 ECMWF.
 *
 * This software is licensed under the terms of the Apache Licence Version 2.0
 * which can be obtained at http://www.apache.org/licenses/LICENSE-2.0.
 * In applying this licence, ECMWF does not waive the privileges and immunities
 * granted to it by virtue of its status as an intergovernmental organisation
 * nor does it submit to any jurisdiction.
 */

#include <fstream>

#include "atlas/field/Field.h"
#include "atlas/field/FieldSet.h"
#include "atlas/functionspace/FunctionSpace.h"
#include "atlas/interpolation/Interpolation.h"
#include "atlas/interpolation/method/MethodFactory.h"
#include "atlas/runtime/Exception.h"

namespace atlas {

Interpolation::Interpolation( const Config& config, const FunctionSpace& source, const FunctionSpace& target ) :
    Handle( [&]() -> Implementation* {
        std::string type;
        ATLAS_ASSERT( config.get( "type", type ) );
        Implementation* impl = interpolation::MethodFactory::build( type, config );
        impl->setup( source, target );
        return impl;
    }() ) {
    std::string path;
    if ( config.get( "output", path ) ) {
        std::ofstream file( path );
        print( file );
    }
}

Interpolation::Interpolation( const Config& config, const Grid& source, const Grid& target ) :
    Handle( [&]() -> Implementation* {
        std::string type;
        ATLAS_ASSERT( config.get( "type", type ) );
        Implementation* impl = interpolation::MethodFactory::build( type, config );
        impl->setup( source, target );
        return impl;
    }() ) {
    std::string path;
    if ( config.get( "output", path ) ) {
        std::ofstream file( path );
        print( file );
    }
}

Interpolation::Interpolation( const Config& config, const FunctionSpace& source, const Field& target ) :
    Handle( [&]() -> Implementation* {
        std::string type;
        ATLAS_ASSERT( config.get( "type", type ) );
        Implementation* impl = interpolation::MethodFactory::build( type, config );
        impl->setup( source, target );
        return impl;
    }() ) {
    std::string path;
    if ( config.get( "output", path ) ) {
        std::ofstream file( path );
        print( file );
    }
}

Interpolation::Interpolation( const Interpolation::Config& config, const FunctionSpace& source,
                              const FieldSet& target ) :
    Handle( [&]() -> Implementation* {
        std::string type;
        ATLAS_ASSERT( config.get( "type", type ) );
        Implementation* impl = interpolation::MethodFactory::build( type, config );
        impl->setup( source, target );
        return impl;
    }() ) {
    std::string path;
    if ( config.get( "output", path ) ) {
        std::ofstream file( path );
        print( file );
    }
}

void Interpolation::execute( const FieldSet& source, FieldSet& target ) const {
    get()->execute( source, target );
}

void Interpolation::execute( const Field& source, Field& target ) const {
    get()->execute( source, target );
}

<<<<<<< HEAD
void Interpolation::execute_adjoint( FieldSet& source, FieldSet& target ) const {
    get()->execute_adjoint( source, target );
}

void Interpolation::execute_adjoint( Field& source, Field& target ) const {
=======
void Interpolation::execute_adjoint( FieldSet& source, const FieldSet& target ) const {
    get()->execute_adjoint( source, target );
}

void Interpolation::execute_adjoint( Field& source, const Field& target ) const {
>>>>>>> 3958498a
    get()->execute_adjoint( source, target );
}

void Interpolation::print( std::ostream& out ) const {
    get()->print( out );
}

const FunctionSpace& Interpolation::source() const {
    return get()->source();
}

const FunctionSpace& Interpolation::target() const {
    return get()->target();
}

Interpolation::Cache Interpolation::createCache() const {
    return get()->createCache();
}

Interpolation::Interpolation( const Interpolation::Config& config, const Grid& source, const Grid& target,
                              const Interpolation::Cache& cache ) :
    Handle( [&]() -> Implementation* {
        std::string type;
        ATLAS_ASSERT( config.get( "type", type ) );
        Implementation* impl = interpolation::MethodFactory::build( type, config );
        impl->setup( source, target, cache );
        return impl;
    }() ) {}

extern "C" {
Interpolation::Implementation* atlas__Interpolation__new( const eckit::Parametrisation* config,
                                                          const functionspace::FunctionSpaceImpl* source,
                                                          const functionspace::FunctionSpaceImpl* target ) {
    Interpolation::Implementation* interpolator;
    {
        Interpolation im( *config, FunctionSpace( source ), FunctionSpace( target ) );
        interpolator = const_cast<Interpolation::Implementation*>( im.get() );
        interpolator->attach();
    }
    interpolator->detach();
    return interpolator;
}

Interpolation::Implementation* atlas__Interpolation__new_tgt_field( const eckit::Parametrisation* config,
                                                                    const functionspace::FunctionSpaceImpl* source,
                                                                    const field::FieldImpl* target ) {
    Interpolation::Implementation* interpolator;
    {
        Interpolation im( *config, FunctionSpace( source ), Field( target ) );
        interpolator = const_cast<Interpolation::Implementation*>( im.get() );
        interpolator->attach();
    }
    interpolator->detach();
    return interpolator;
}

Interpolation::Implementation* atlas__Interpolation__new_tgt_fieldset( const eckit::Parametrisation* config,
                                                                       const functionspace::FunctionSpaceImpl* source,
                                                                       const field::FieldSetImpl* target ) {
    Interpolation::Implementation* interpolator;
    {
        Interpolation im( *config, FunctionSpace( source ), FieldSet( target ) );
        interpolator = const_cast<Interpolation::Implementation*>( im.get() );
        interpolator->attach();
    }
    interpolator->detach();
    return interpolator;
}

void atlas__Interpolation__delete( Interpolation::Implementation* This ) {
    delete This;
}

void atlas__Interpolation__execute_field( Interpolation::Implementation* This, const field::FieldImpl* source,
                                          field::FieldImpl* target ) {
    Field t( target );
    This->execute( Field( source ), t );
}

void atlas__Interpolation__execute_fieldset( Interpolation::Implementation* This, const field::FieldSetImpl* source,
                                             field::FieldSetImpl* target ) {
    FieldSet t( target );
    This->execute( FieldSet( source ), t );
}

}  // extern "C"

}  // namespace atlas<|MERGE_RESOLUTION|>--- conflicted
+++ resolved
@@ -88,19 +88,11 @@
     get()->execute( source, target );
 }
 
-<<<<<<< HEAD
-void Interpolation::execute_adjoint( FieldSet& source, FieldSet& target ) const {
-    get()->execute_adjoint( source, target );
-}
-
-void Interpolation::execute_adjoint( Field& source, Field& target ) const {
-=======
 void Interpolation::execute_adjoint( FieldSet& source, const FieldSet& target ) const {
     get()->execute_adjoint( source, target );
 }
 
 void Interpolation::execute_adjoint( Field& source, const Field& target ) const {
->>>>>>> 3958498a
     get()->execute_adjoint( source, target );
 }
 
