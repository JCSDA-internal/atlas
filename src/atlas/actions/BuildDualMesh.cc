/*
 * (C) Copyright 1996-2014 ECMWF.
 *
 * This software is licensed under the terms of the Apache Licence Version 2.0
 * which can be obtained at http://www.apache.org/licenses/LICENSE-2.0.
 * In applying this licence, ECMWF does not waive the privileges and immunities
 * granted to it by virtue of its status as an intergovernmental organisation nor
 * does it submit to any jurisdiction.
 */

#include <stdexcept>
#include <cmath>
#include <set>
#include <limits>
#include <iostream>
#include <algorithm>    // std::sort

#include "atlas/atlas_config.h"
#include "atlas/ErrorHandling.h"
#include "atlas/mpl/Checksum.h"
#include "atlas/Mesh.h"
#include "atlas/FunctionSpace.h"
#include "atlas/Field.h"
#include "atlas/actions/BuildDualMesh.h"
#include "atlas/Parameters.h"
#include "atlas/Util.h"
#include "atlas/util/ArrayView.h"
#include "atlas/util/IndexView.h"
#include "atlas/grids/ReducedGrid.h"

namespace atlas {
namespace actions {


namespace {

void global_bounding_box( FunctionSpace& nodes, double min[2], double max[2] )
{
  ArrayView<double,2> lonlat( nodes.field("lonlat") );
  const int nb_nodes = nodes.shape(0);
  min[LON] =  std::numeric_limits<double>::max();
  min[LAT] =  std::numeric_limits<double>::max();
  max[LON] = -std::numeric_limits<double>::max();
  max[LAT] = -std::numeric_limits<double>::max();
  for (int node=0; node<nb_nodes; ++node)
  {
    min[LON] = std::min( min[LON], lonlat(node,LON) );
    min[LAT] = std::min( min[LAT], lonlat(node,LAT) );
    max[LON] = std::max( max[LON], lonlat(node,LON) );
    max[LAT] = std::max( max[LAT], lonlat(node,LAT) );
  }
  ECKIT_MPI_CHECK_RESULT( MPI_Allreduce( MPI_IN_PLACE, &min[LON], 1, MPI_DOUBLE, MPI_MIN, eckit::mpi::comm() ) );
  ECKIT_MPI_CHECK_RESULT( MPI_Allreduce( MPI_IN_PLACE, &min[LAT], 1, MPI_DOUBLE, MPI_MIN, eckit::mpi::comm() ) );
  ECKIT_MPI_CHECK_RESULT( MPI_Allreduce( MPI_IN_PLACE, &max[LON], 1, MPI_DOUBLE, MPI_MAX, eckit::mpi::comm() ) );
  ECKIT_MPI_CHECK_RESULT( MPI_Allreduce( MPI_IN_PLACE, &max[LAT], 1, MPI_DOUBLE, MPI_MAX, eckit::mpi::comm() ) );
}

struct Node
{
  Node() {}
  Node(gidx_t gid, int idx)
  {
    g = gid;
    i = idx;
  }
  gidx_t g;
  int i;

  bool operator < (const Node& other) const
  {
    return ( g < other.g );
  }
};

inline double sqr(double a) { return a*a; }

}

void build_centroids( FunctionSpace& func_space, ArrayView<double,2>& lonlat);
void add_median_dual_volume_contribution(
    FunctionSpace& elements,
    FunctionSpace& edges,
    FunctionSpace& nodes,
    ArrayView<double,1>& dual_volumes );
void add_median_dual_volume_contribution(
    FunctionSpace& edges,
    FunctionSpace& nodes,
    ArrayView<double,1>& dual_volumes );
void add_centroid_dual_volume_contribution(
    Mesh& mesh,
    ArrayView<double,1>& dual_volumes );
void build_dual_normals( Mesh& mesh );
void build_skewness(Mesh& mesh );
void make_dual_normals_outward( Mesh& mesh );


void build_median_dual_mesh( Mesh& mesh )
{
  FunctionSpace& nodes   = mesh.function_space( "nodes" );
  ArrayView<double,2> lonlat        ( nodes.field( "lonlat"    ) );
  ArrayView<double,1> dual_volumes  ( nodes.create_field<double>( "dual_volumes", 1 ) );

  FunctionSpace& quads       = mesh.function_space( "quads" );
  FunctionSpace& triags      = mesh.function_space( "triags" );
  FunctionSpace& edges       = mesh.function_space( "edges" );

  build_centroids(quads,  lonlat);
  build_centroids(triags, lonlat);
  build_centroids(edges,  lonlat);

  add_median_dual_volume_contribution( quads,  edges, nodes, dual_volumes );
  add_median_dual_volume_contribution( triags, edges, nodes, dual_volumes );
  add_median_dual_volume_contribution( edges,  nodes, dual_volumes );

  build_dual_normals( mesh );

  ArrayView<double,1> skewness      ( edges.create_field<double>("skewness",1) );
  ArrayView<double,1> alpha         ( edges.create_field<double>("alpha",1) );
  skewness = 0.;
  alpha = 0.5;


  nodes.parallelise();
  nodes.halo_exchange().execute(dual_volumes);

  ArrayView<double,2> dual_normals  ( edges.field( "dual_normals" ) );
  edges.parallelise();
  edges.halo_exchange().execute(dual_normals);
  make_dual_normals_outward(mesh);

}

void build_centroid_dual_mesh( Mesh& mesh )
{
  FunctionSpace& nodes   = mesh.function_space( "nodes" );
  ArrayView<double,2> lonlat        ( nodes.field( "lonlat"    ) );
  ArrayView<double,1> dual_volumes  ( nodes.create_field<double>( "dual_volumes", 1 ) );

  FunctionSpace& quads       = mesh.function_space( "quads" );
  FunctionSpace& triags      = mesh.function_space( "triags" );
  FunctionSpace& edges       = mesh.function_space( "edges" );

  build_centroids(quads,  lonlat);
  build_centroids(triags, lonlat);
  build_centroids(edges,  lonlat);

  add_centroid_dual_volume_contribution( mesh, dual_volumes );

  build_dual_normals( mesh );

  build_skewness( mesh );

  nodes.parallelise();
  nodes.halo_exchange().execute(dual_volumes);

  ArrayView<double,2> dual_normals  ( edges.field( "dual_normals" ) );
  edges.parallelise();
  edges.halo_exchange().execute(dual_normals);
}



void build_centroids( FunctionSpace& func_space, ArrayView<double,2>& lonlat)
{
  if( !func_space.has_field("centroids") )
  {
    int nb_elems = func_space.shape(0);
    IndexView<int,2> elem_nodes( func_space.field( "nodes" ) );
    int nb_nodes_per_elem = elem_nodes.shape(1);
    ArrayView<gidx_t,1> elem_glb_idx( func_space.field( "glb_idx" ) );
    ArrayView<double,2> elem_centroids( func_space.create_field<double>( "centroids", 2 ) );
    for (int e=0; e<nb_elems; ++e)
    {
      elem_centroids(e,LON) = 0.;
      elem_centroids(e,LAT) = 0.;
      for (int n=0; n<nb_nodes_per_elem; ++n)
      {
        elem_centroids(e,LON) += lonlat( elem_nodes(e,n), LON );
        elem_centroids(e,LAT) += lonlat( elem_nodes(e,n), LAT );
      }
      elem_centroids(e,LON) /= static_cast<double>(nb_nodes_per_elem);
      elem_centroids(e,LAT) /= static_cast<double>(nb_nodes_per_elem);
    }
  }
}

void add_median_dual_volume_contribution(
    FunctionSpace& elements,
    FunctionSpace& edges,
    FunctionSpace& nodes,
    ArrayView<double,1>& dual_volumes )
{
  int nb_elems = elements.shape(0);
  ArrayView<double,2> elem_centroids ( elements.field("centroids") );
  IndexView<int,   2> elem_to_edges  ( elements.field("to_edge") );
  ArrayView<double,2> edge_centroids ( edges.field("centroids") );
  IndexView<int,   2> edge_nodes     ( edges.field("nodes") );
  ArrayView<double,2> node_lonlat    ( nodes.field("lonlat") );
  ArrayView<gidx_t,1> elem_glb_idx   ( elements.field("glb_idx") );
  ArrayView<gidx_t,1> edge_glb_idx   ( edges.field("glb_idx") );
  int nb_edges_per_elem = elem_to_edges.shape(1);


  // special ordering for bit-identical results
  std::vector<Node> ordering(nb_elems);
  for (int elem=0; elem<nb_elems; ++elem)
  {
    ordering[elem] = Node( LonLatPoint(elem_centroids[elem]).uid(), elem );
  }
  std::sort( ordering.data(), ordering.data()+nb_elems );


  for (int jelem=0; jelem<nb_elems; ++jelem)
  {
    int elem = ordering[jelem].i;
    double x0 = elem_centroids(elem,LON);
    double y0 = elem_centroids(elem,LAT);
    for (int jedge=0; jedge<nb_edges_per_elem; ++jedge)
    {
      int edge = elem_to_edges(elem,jedge);
      double x1 = edge_centroids(edge,LON);
      double y1 = edge_centroids(edge,LAT);
      for( int j=0; j<2; ++j )
      {
        int node = edge_nodes(edge,j);
        double x2 = node_lonlat(node,LON);
        double y2 = node_lonlat(node,LAT);
        double triag_area = std::abs( x0*(y1-y2)+x1*(y2-y0)+x2*(y0-y1) )*0.5;
        dual_volumes(node) += triag_area;
      }
    }
  }
}

void add_median_dual_volume_contribution(
    FunctionSpace& edges,
    FunctionSpace& nodes,
    ArrayView<double,1>& dual_volumes )
{
  ArrayView<gidx_t,1> node_glb_idx  ( nodes.field("glb_idx"    ) );
  ArrayView<double,2> edge_centroids( edges.field("centroids"  ) );
  IndexView<int,   2> edge_nodes    ( edges.field("nodes"      ) );
  ArrayView<gidx_t,1> edge_glb_idx  ( edges.field("glb_idx"    ) );
  IndexView<int,   2> edge_to_elem  ( edges.field("to_elem"    ) );
  ArrayView<double,2> node_lonlat   ( nodes.field("lonlat") );
  int nb_edges = edges.shape(0);
  std::map<int,std::vector<int> > node_to_bdry_edge;
  for(int edge=0; edge<nb_edges; ++edge)
  {
    if ( edge_to_elem(edge,0) >= 0 && edge_to_elem(edge,3) < 0)
    {
      node_to_bdry_edge[ edge_nodes(edge,0) ].push_back(edge);
      node_to_bdry_edge[ edge_nodes(edge,1) ].push_back(edge);
    }
  }

  double tol = 1.e-6;
  double min[2], max[2];
  global_bounding_box( nodes, min, max );

  std::set<int> visited_nodes;

  std::map<int,std::vector<int> >::iterator it;
  for( it=node_to_bdry_edge.begin(); it!=node_to_bdry_edge.end(); ++it)
  {
    int node = (*it).first;
    std::vector<int>& bdry_edges = (*it).second;
    double x0 = node_lonlat(node,LON);
    double y0 = node_lonlat(node,LAT);
    double x1,y1, x2,y2;
    for (int jedge=0; jedge<bdry_edges.size(); ++jedge)
    {
      int edge = bdry_edges[jedge];
      x1 = edge_centroids(edge,LON);
      y1 = edge_centroids(edge,LAT);
      x2 = x1;
      y2 = 0.;
      if ( std::abs(y1-max[LAT])<tol )
        y2 = 90.;
      else if ( std::abs(y1-min[LAT])<tol )
        y2 = -90.;

      if( y2!=0 )
      {
        //std::cout << "edge " << edge_glb_idx(edge) << " adding contribution for node " << node_glb_idx(node) << std::endl;
        double quad_area = std::abs( (x1-x0)*(y2-y0) );
        dual_volumes(node) += quad_area;
      }
    }
  }
}

void add_centroid_dual_volume_contribution(
    Mesh& mesh,
    ArrayView<double,1>& dual_volumes )
{
  FunctionSpace& nodes = mesh.function_space("nodes");
  FunctionSpace& edges = mesh.function_space("edges");
  ArrayView<gidx_t,1> node_glb_idx  ( nodes.field("glb_idx"    ) );
  ArrayView<double,2> edge_centroids( edges.field("centroids"  ) );
  IndexView<int,   2> edge_nodes    ( edges.field("nodes"      ) );
  ArrayView<gidx_t,1> edge_glb_idx  ( edges.field("glb_idx"    ) );
  IndexView<int,   2> edge_to_elem  ( edges.field("to_elem"    ) );
  ArrayView<double,2> node_lonlat   ( nodes.field("lonlat") );
  std::vector< ArrayView<double,2> > elem_centroids(mesh.nb_function_spaces());
  for( int f=0; f<mesh.nb_function_spaces(); ++f )
  {
    FunctionSpace& elements = mesh.function_space(f);
    if( elements.metadata().get<int>("type") == Entity::ELEMS )
    {
      elem_centroids[f] = ArrayView<double,2>( elements.field("centroids") );
    }
  }
  double tol = 1.e-6;
  double min[2], max[2];
  global_bounding_box( nodes, min, max );

  int nb_edges = edges.shape(0);

  // special ordering for bit-identical results
  std::vector<Node> ordering(nb_edges);
  for (int edge=0; edge<nb_edges; ++edge)
  {
    ordering[edge] = Node( LonLatPoint(edge_centroids[edge]).uid(), edge );
  }
  std::sort( ordering.data(), ordering.data()+nb_edges );


  for(int jedge=0; jedge<nb_edges; ++jedge)
  {
    int edge = ordering[jedge].i;
    if ( edge_to_elem(edge,0) >= 0 && edge_to_elem(edge,2) >= 0 )
    {
      double x0 = elem_centroids[edge_to_elem(edge,0)](edge_to_elem(edge,1),LON);
      double y0 = elem_centroids[edge_to_elem(edge,0)](edge_to_elem(edge,1),LAT);
      double x1 = elem_centroids[edge_to_elem(edge,2)](edge_to_elem(edge,3),LON);
      double y1 = elem_centroids[edge_to_elem(edge,2)](edge_to_elem(edge,3),LAT);
      for( int jnode=0; jnode<2; ++jnode )
      {
        int node = edge_nodes(edge,jnode);
        double x2 = node_lonlat( node, LON );
        double y2 = node_lonlat( node, LAT );
        double triag_area = std::abs( x0*(y1-y2)+x1*(y2-y0)+x2*(y0-y1) )*0.5;
        dual_volumes(node) += triag_area;
      }
    }
    else if ( edge_to_elem(edge,0) >= 0 && edge_to_elem(edge,2) < 0  )
    {
      // This is a boundary edge
      double x0 = elem_centroids[edge_to_elem(edge,0)](edge_to_elem(edge,1),LON);
      double y0 = elem_centroids[edge_to_elem(edge,0)](edge_to_elem(edge,1),LAT);
      double x1 = x0;
      double y1 = 0;
      double y_edge = edge_centroids(edge,LAT);
      if ( std::abs(y_edge-max[LAT])<tol )
        y1 = 90.;
      else if ( std::abs(y_edge-min[LAT])<tol )
        y1 = -90.;

      if( y1 != 0. )
      {
        for( int jnode=0; jnode<2; ++jnode )
        {
          int node = edge_nodes(edge,jnode);
          double x2 = node_lonlat( node, LON );
          double y2 = node_lonlat( node, LAT );
          double triag_area = std::abs( x0*(y1-y2)+x1*(y2-y0)+x2*(y0-y1) )*0.5;
          dual_volumes(node) += triag_area;
          double x3 = x2;
          double y3 = y1;
          triag_area = std::abs( x3*(y1-y2)+x1*(y2-y3)+x2*(y3-y1) )*0.5;
          dual_volumes(node) += triag_area;
        }
      }
    }
  }
}


void build_dual_normals( Mesh& mesh )
{
  std::vector< ArrayView<double,2> > elem_centroids( mesh.nb_function_spaces() );
  for (int func_space_idx=0; func_space_idx<mesh.nb_function_spaces(); ++func_space_idx)
  {
    FunctionSpace& func_space = mesh.function_space(func_space_idx);
    if( func_space.has_field("centroids") )
      elem_centroids[func_space_idx] = ArrayView<double,2>( func_space.field<double>("centroids") );
  }

  FunctionSpace&  nodes = mesh.function_space("nodes");
  ArrayView<double,2> node_lonlat( nodes.field("lonlat") );
  double min[2], max[2];
  global_bounding_box( nodes, min, max );
  double tol = 1.e-6;

  double xl, yl, xr, yr, dx, dy;
  FunctionSpace&  edges = mesh.function_space("edges");
  IndexView<int,   2> edge_to_elem  ( edges.field("to_elem"  ) );
  IndexView<int,   2> edge_nodes    ( edges.field("nodes"    ) );
  ArrayView<double,2> edge_centroids( edges.field("centroids") );
  ArrayView<double,2> dual_normals  ( edges.create_field<double>("dual_normals",2) );
  int nb_edges = edges.shape(0);

  std::map<int,std::vector<int> > node_to_bdry_edge;
  for(int edge=0; edge<nb_edges; ++edge)
  {
    if ( edge_to_elem(edge,0) >= 0 && edge_to_elem(edge,3) < 0)
    {
      node_to_bdry_edge[ edge_nodes(edge,0) ].push_back(edge);
      node_to_bdry_edge[ edge_nodes(edge,1) ].push_back(edge);
    }
  }

  for (int edge=0; edge<nb_edges; ++edge)
  {
    if( edge_to_elem(edge,0) < 0 )
    {
      // this is a pole edge
      // only compute for one node
      for (int n=0; n<2; ++n)
      {
        int node = edge_nodes(edge,n);
        std::vector<int>& bdry_edges = node_to_bdry_edge[node];
        double x[2];
        int cnt=0;
        for (int jedge=0; jedge<bdry_edges.size(); ++jedge)
        {
          int bdry_edge = bdry_edges[jedge];
          if ( std::abs(edge_centroids(bdry_edge,LAT)-max[LAT])<tol )
          {
            edge_centroids(edge,LAT) = 90.;
            x[cnt] = edge_centroids(bdry_edge,LON);
            ++cnt;
          }
          else if ( std::abs(edge_centroids(bdry_edge,LAT)-min[LAT])<tol )
          {
            edge_centroids(edge,LAT) = -90.;
            x[cnt] = edge_centroids(bdry_edge,LON);
            ++cnt;
          }
        }
        if (cnt == 2 )
        {
          dual_normals(edge,LON) = 0;
          if (node_lonlat(node,LAT) < 0.)
            dual_normals(edge,LAT) = -std::abs(x[1]-x[0]);
          else if (node_lonlat(node,LAT) > 0.)
            dual_normals(edge,LAT) = std::abs(x[1]-x[0]);

          //std::cout << "pole dual_normal = " << dual_normals(LAT,edge) << std::endl;
          break;
        }
      }
    }
    else
    {
      int left_func_space_idx  = edge_to_elem(edge,0);
      int left_elem            = edge_to_elem(edge,1);
      int right_func_space_idx = edge_to_elem(edge,2);
      int right_elem           = edge_to_elem(edge,3);
      xl = elem_centroids[left_func_space_idx](left_elem,LON);
      yl = elem_centroids[left_func_space_idx](left_elem,LAT);
      if( right_elem < 0 )
      {
        xr = edge_centroids(edge,LON);
        yr = edge_centroids(edge,LAT);;
        if ( std::abs(yr-max[LAT])<tol )
          yr = 90.;
        else if( std::abs(yr-min[LAT])<tol )
          yr = -90.;
      }
      else
      {
        xr = elem_centroids[right_func_space_idx](right_elem,LON);
        yr = elem_centroids[right_func_space_idx](right_elem,LAT);
      }

      dual_normals(edge,LON) =  yl-yr;
      dual_normals(edge,LAT) = -xl+xr;
    }
  }
}

void make_dual_normals_outward( Mesh& mesh )
{

  FunctionSpace&  nodes = mesh.function_space("nodes");
  ArrayView<double,2> node_lonlat( nodes.field("lonlat") );

  FunctionSpace&  edges = mesh.function_space("edges");
  IndexView<int,   2> edge_to_elem  ( edges.field("to_elem"  ) );
  IndexView<int,   2> edge_nodes    ( edges.field("nodes"    ) );
  ArrayView<double,2> dual_normals  ( edges.field("dual_normals") );
  int nb_edges = edges.shape(0);

  for (int edge=0; edge<nb_edges; ++edge)
  {
    if( edge_to_elem(edge,0) < 0 )
    {

    }
    else
    {
      // Make normal point from node 1 to node 2
      double dx = node_lonlat( edge_nodes(edge,1), LON ) - node_lonlat( edge_nodes(edge,0), LON );
      double dy = node_lonlat( edge_nodes(edge,1), LAT ) - node_lonlat( edge_nodes(edge,0), LAT );
      if( dx*dual_normals(edge,LON) + dy*dual_normals(edge,LAT) < 0 )
      {
        dual_normals(edge,LON) = - dual_normals(edge,LON);
        dual_normals(edge,LAT) = - dual_normals(edge,LAT);
      }
    }
  }
}



void build_skewness( Mesh& mesh )
{
  std::vector< ArrayView<double,2> > elem_centroids( mesh.nb_function_spaces() );
  for (int func_space_idx=0; func_space_idx<mesh.nb_function_spaces(); ++func_space_idx)
  {
    FunctionSpace& func_space = mesh.function_space(func_space_idx);
    if( func_space.has_field("centroids") )
      elem_centroids[func_space_idx] = ArrayView<double,2>( func_space.field<double>("centroids") );
  }

  FunctionSpace&  nodes = mesh.function_space("nodes");
  ArrayView<double,2> node_lonlat( nodes.field<double>("lonlat") );
  double min[2], max[2];
  global_bounding_box( nodes, min, max );
  double tol = 1.e-6;

  double x1, y1, x2, y2, xc1, yc1, xc2, yc2, xi, yi;
  FunctionSpace&  edges = mesh.function_space("edges");
  IndexView<int   ,2> edge_to_elem  ( edges.field("to_elem"  ) );
  IndexView<int   ,2> edge_nodes    ( edges.field("nodes"    ) );
  ArrayView<double,2> edge_centroids( edges.field("centroids") );
  ArrayView<double,1> skewness      ( edges.create_field<double>("skewness",1) );
  ArrayView<double,1> alpha         ( edges.create_field<double>("alpha",1) );
  int nb_edges = edges.shape(0);

  // special ordering for bit-identical results
  std::vector<Node> ordering(nb_edges);
  for (int edge=0; edge<nb_edges; ++edge)
  {
    ordering[edge] = Node( LonLatPoint(edge_centroids[edge]).uid(), edge );
  }
  std::sort( ordering.data(), ordering.data()+nb_edges );


  for(int jedge=0; jedge<nb_edges; ++jedge)
  {
    int edge = ordering[jedge].i;
    if( edge_to_elem(edge,0) < 0 )
    {
      // this is a pole edge
      // only compute for one node
      skewness(edge) = 0.;
    }
    else
    {
      int left_func_space_idx  = edge_to_elem(edge,0);
      int left_elem            = edge_to_elem(edge,1);
      int right_func_space_idx = edge_to_elem(edge,2);
      int right_elem           = edge_to_elem(edge,3);
      xc1 = elem_centroids[left_func_space_idx](left_elem,LON);
      yc1 = elem_centroids[left_func_space_idx](left_elem,LAT);
      if( right_elem < 0 )
      {
        xc2 = edge_centroids(edge,LON);
        yc2 = edge_centroids(edge,LAT);
        if ( std::abs(yc2-max[LAT])<tol )
          yc2 = 90.;
        else if( std::abs(yc2-min[LAT])<tol )
          yc2 = -90.;
      }
      else
      {
        xc2 = elem_centroids[right_func_space_idx](right_elem,LON);
        yc2 = elem_centroids[right_func_space_idx](right_elem,LAT);
      }

      x1 = node_lonlat(edge_nodes(edge,0),LON);
      y1 = node_lonlat(edge_nodes(edge,0),LAT);
      x2 = node_lonlat(edge_nodes(edge,1),LON);
      y2 = node_lonlat(edge_nodes(edge,1),LAT);

      xi = ( x1*(xc2*(-y2 + yc1) + xc1*(y2 - yc2))
             + x2*(xc2*(y1 - yc1) + xc1*(-y1 + yc2)) ) /
           (-((xc1 - xc2)*(y1 - y2)) + (x1 - x2)*(yc1 - yc2));
      yi = ( xc2*(y1 - y2)*yc1 + x1*y2*yc1
             - xc1*y1*yc2 - x1*y2*yc2 + xc1*y2*yc2
             + x2*y1*(-yc1 + yc2))/
             (-((xc1 - xc2)*(y1 - y2)) + (x1 - x2)*(yc1 - yc2));
      double r1 = 0;
      double r2 = sqrt( sqr(x2-x1) + sqr(y2-y1) );
      double rs = sqrt( sqr(xi-x1) + sqr(yi-y1) );
      skewness(edge) = (r1-2.*rs+r2)/(r2-r1);
      alpha(edge) = 0.5*(skewness(edge)+1.);
    }
  }
}



<<<<<<< HEAD
=======
void add_brick_dual_volume_contribution(
    Mesh& mesh,
    ArrayView<double,1>& dual_volumes )
{
  FunctionSpace& nodes = mesh.function_space("nodes");
  FunctionSpace& edges = mesh.function_space("edges");
  ArrayView<gidx_t,1> node_glb_idx  ( nodes.field("glb_idx"    ) );
  ArrayView<double,2> edge_centroids( edges.field("centroids"  ) );
  IndexView<int,   2> edge_nodes    ( edges.field("nodes"      ) );
  ArrayView<gidx_t,1> edge_glb_idx  ( edges.field("glb_idx"    ) );
  IndexView<int,   2> edge_to_elem  ( edges.field("to_elem"    ) );
  ArrayView<double,2> node_lonlat   ( nodes.field("lonlat") );
  std::vector< ArrayView<double,2> > elem_centroids(mesh.nb_function_spaces());
  for( int f=0; f<mesh.nb_function_spaces(); ++f )
  {
    FunctionSpace& elements = mesh.function_space(f);
    if( elements.metadata().get<int>("type") == Entity::ELEMS )
    {
      elem_centroids[f] = ArrayView<double,2>( elements.field("centroids") );
    }
  }
  double tol = 1.e-6;
  double min[2], max[2];
  global_bounding_box( nodes, min, max );

  int nb_edges = edges.shape(0);

  // special ordering for bit-identical results
  std::vector<Node> ordering(nb_edges);
  for (int edge=0; edge<nb_edges; ++edge)
  {
    ordering[edge] = Node( LonLatPoint(edge_centroids[edge]).uid(), edge );
  }
  std::sort( ordering.data(), ordering.data()+nb_edges );


  for(int jedge=0; jedge<nb_edges; ++jedge)
  {
    int edge = ordering[jedge].i;
    if ( edge_to_elem(edge,0) >= 0 && edge_to_elem(edge,2) >= 0 )
    {
      double x0 = elem_centroids[edge_to_elem(edge,0)](edge_to_elem(edge,1),LON);
      double y0 = elem_centroids[edge_to_elem(edge,0)](edge_to_elem(edge,1),LAT);
      double x1 = elem_centroids[edge_to_elem(edge,2)](edge_to_elem(edge,3),LON);
      double y1 = elem_centroids[edge_to_elem(edge,2)](edge_to_elem(edge,3),LAT);
      for( int jnode=0; jnode<2; ++jnode )
      {
        int node = edge_nodes(edge,jnode);
        double x2 = node_lonlat( node, LON );
        double y2 = node_lonlat( node, LAT );
        double triag_area = std::abs( x0*(y1-y2)+x1*(y2-y0)+x2*(y0-y1) )*0.5;
        dual_volumes(node) += triag_area;
      }
    }
    else if ( edge_to_elem(edge,0) >= 0 && edge_to_elem(edge,2) < 0  )
    {
      // This is a boundary edge
      double x0 = elem_centroids[edge_to_elem(edge,0)](edge_to_elem(edge,1),LON);
      double y0 = elem_centroids[edge_to_elem(edge,0)](edge_to_elem(edge,1),LAT);
      double x1 = x0;
      double y1 = 0;
      double y_edge = edge_centroids(edge,LAT);
      if ( std::abs(y_edge-max[LAT])<tol )
        y1 = 90.;
      else if ( std::abs(y_edge-min[LAT])<tol )
        y1 = -90.;

      if( y1 != 0. )
      {
        for( int jnode=0; jnode<2; ++jnode )
        {
          int node = edge_nodes(edge,jnode);
          double x2 = node_lonlat( node, LON );
          double y2 = node_lonlat( node, LAT );
          double triag_area = std::abs( x0*(y1-y2)+x1*(y2-y0)+x2*(y0-y1) )*0.5;
          dual_volumes(node) += triag_area;
          double x3 = x2;
          double y3 = y1;
          triag_area = std::abs( x3*(y1-y2)+x1*(y2-y3)+x2*(y3-y1) )*0.5;
          dual_volumes(node) += triag_area;
        }
      }
    }
  }
}

>>>>>>> 6cfd1a2e

void build_brick_dual_mesh( Mesh& mesh )
{
  if( const grids::ReducedGrid* g = dynamic_cast<grids::ReducedGrid*>(&mesh.grid()) )
  {
    if( eckit::mpi::size() != 1 )
      throw eckit::UserError("Cannot build_brick_dual_mesh with more than 1 task",Here());

    FunctionSpace& nodes   = mesh.function_space( "nodes" );
    ArrayView<double,2> lonlat        ( nodes.field( "lonlat"    ) );
    ArrayView<double,1> dual_volumes  ( nodes.create_field<double>( "dual_volumes", 1 ) );
    ArrayView<gidx_t,1> gidx  ( nodes.field( "glb_idx" ) );

    int c=0;
    int n=0;
    for( int jlat=0; jlat<g->nlat(); ++jlat )
    {
      double lat = g->lat(jlat);
      double latN = (jlat==0) ? 90. : 0.5*(lat+g->lat(jlat-1));
      double latS = (jlat==g->nlat()-1) ? -90. : 0.5*(lat+g->lat(jlat+1));
      double dlat = (latN-latS);
      double dlon = 360./static_cast<double>(g->nlon(jlat));

      for( int jlon=0; jlon<g->nlon(jlat); ++jlon )
      {
        while( gidx(c) != n+1 ) c++;
        ASSERT( lonlat(c,LON) == g->lon(jlat,jlon) );
        ASSERT( lonlat(c,LAT) == lat );
        dual_volumes(c) = dlon*dlat;
        ++n;
      }

    }

    nodes.parallelise();
    nodes.halo_exchange().execute(dual_volumes);
  }
  else
  {
    throw eckit::BadCast("Cannot build_brick_dual_mesh with mesh provided grid type",Here());
  }
}


// ------------------------------------------------------------------
// C wrapper interfaces to C++ routines

void atlas__build_median_dual_mesh ( Mesh* mesh) {
  ATLAS_ERROR_HANDLING( build_median_dual_mesh(*mesh) );
}
void atlas__build_centroid_dual_mesh ( Mesh* mesh) {
  ATLAS_ERROR_HANDLING( build_centroid_dual_mesh(*mesh) );
}

// ------------------------------------------------------------------

} // namespace actions
} // namespace atlas
<|MERGE_RESOLUTION|>--- conflicted
+++ resolved
@@ -604,95 +604,6 @@
 
 
 
-<<<<<<< HEAD
-=======
-void add_brick_dual_volume_contribution(
-    Mesh& mesh,
-    ArrayView<double,1>& dual_volumes )
-{
-  FunctionSpace& nodes = mesh.function_space("nodes");
-  FunctionSpace& edges = mesh.function_space("edges");
-  ArrayView<gidx_t,1> node_glb_idx  ( nodes.field("glb_idx"    ) );
-  ArrayView<double,2> edge_centroids( edges.field("centroids"  ) );
-  IndexView<int,   2> edge_nodes    ( edges.field("nodes"      ) );
-  ArrayView<gidx_t,1> edge_glb_idx  ( edges.field("glb_idx"    ) );
-  IndexView<int,   2> edge_to_elem  ( edges.field("to_elem"    ) );
-  ArrayView<double,2> node_lonlat   ( nodes.field("lonlat") );
-  std::vector< ArrayView<double,2> > elem_centroids(mesh.nb_function_spaces());
-  for( int f=0; f<mesh.nb_function_spaces(); ++f )
-  {
-    FunctionSpace& elements = mesh.function_space(f);
-    if( elements.metadata().get<int>("type") == Entity::ELEMS )
-    {
-      elem_centroids[f] = ArrayView<double,2>( elements.field("centroids") );
-    }
-  }
-  double tol = 1.e-6;
-  double min[2], max[2];
-  global_bounding_box( nodes, min, max );
-
-  int nb_edges = edges.shape(0);
-
-  // special ordering for bit-identical results
-  std::vector<Node> ordering(nb_edges);
-  for (int edge=0; edge<nb_edges; ++edge)
-  {
-    ordering[edge] = Node( LonLatPoint(edge_centroids[edge]).uid(), edge );
-  }
-  std::sort( ordering.data(), ordering.data()+nb_edges );
-
-
-  for(int jedge=0; jedge<nb_edges; ++jedge)
-  {
-    int edge = ordering[jedge].i;
-    if ( edge_to_elem(edge,0) >= 0 && edge_to_elem(edge,2) >= 0 )
-    {
-      double x0 = elem_centroids[edge_to_elem(edge,0)](edge_to_elem(edge,1),LON);
-      double y0 = elem_centroids[edge_to_elem(edge,0)](edge_to_elem(edge,1),LAT);
-      double x1 = elem_centroids[edge_to_elem(edge,2)](edge_to_elem(edge,3),LON);
-      double y1 = elem_centroids[edge_to_elem(edge,2)](edge_to_elem(edge,3),LAT);
-      for( int jnode=0; jnode<2; ++jnode )
-      {
-        int node = edge_nodes(edge,jnode);
-        double x2 = node_lonlat( node, LON );
-        double y2 = node_lonlat( node, LAT );
-        double triag_area = std::abs( x0*(y1-y2)+x1*(y2-y0)+x2*(y0-y1) )*0.5;
-        dual_volumes(node) += triag_area;
-      }
-    }
-    else if ( edge_to_elem(edge,0) >= 0 && edge_to_elem(edge,2) < 0  )
-    {
-      // This is a boundary edge
-      double x0 = elem_centroids[edge_to_elem(edge,0)](edge_to_elem(edge,1),LON);
-      double y0 = elem_centroids[edge_to_elem(edge,0)](edge_to_elem(edge,1),LAT);
-      double x1 = x0;
-      double y1 = 0;
-      double y_edge = edge_centroids(edge,LAT);
-      if ( std::abs(y_edge-max[LAT])<tol )
-        y1 = 90.;
-      else if ( std::abs(y_edge-min[LAT])<tol )
-        y1 = -90.;
-
-      if( y1 != 0. )
-      {
-        for( int jnode=0; jnode<2; ++jnode )
-        {
-          int node = edge_nodes(edge,jnode);
-          double x2 = node_lonlat( node, LON );
-          double y2 = node_lonlat( node, LAT );
-          double triag_area = std::abs( x0*(y1-y2)+x1*(y2-y0)+x2*(y0-y1) )*0.5;
-          dual_volumes(node) += triag_area;
-          double x3 = x2;
-          double y3 = y1;
-          triag_area = std::abs( x3*(y1-y2)+x1*(y2-y3)+x2*(y3-y1) )*0.5;
-          dual_volumes(node) += triag_area;
-        }
-      }
-    }
-  }
-}
-
->>>>>>> 6cfd1a2e
 
 void build_brick_dual_mesh( Mesh& mesh )
 {
