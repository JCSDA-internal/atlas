/*
 * (C) Copyright 1996-2017 ECMWF.
 *
 * This software is licensed under the terms of the Apache Licence Version 2.0
 * which can be obtained at http://www.apache.org/licenses/LICENSE-2.0.
 * In applying this licence, ECMWF does not waive the privileges and immunities
 * granted to it by virtue of its status as an intergovernmental organisation nor
 * does it submit to any jurisdiction.
 */

#ifndef atlas_Mesh_h
#define atlas_Mesh_h

#include <map>
#include <iosfwd>
#include <string>
#include <vector>

#include "eckit/memory/Owned.h"
#include "eckit/memory/SharedPtr.h"

#include "atlas/internals/atlas_config.h"
#include "atlas/util/Metadata.h"
#include "atlas/util/Config.h"
#include "atlas/grid/Projection.h"

//----------------------------------------------------------------------------------------------------------------------

namespace atlas {
namespace grid {
    class Grid;
    class GridDistribution;
} }

namespace atlas {
namespace mesh {
    class Nodes;
    class HybridElements;
    typedef HybridElements Edges;
    typedef HybridElements Cells;
} }

namespace atlas {
namespace deprecated {
    class FunctionSpace;
} }

namespace atlas {
namespace util {
namespace parallel {
namespace mpl {
    class HaloExchange;
    class GatherScatter;
    class Checksum;
} } } }

//----------------------------------------------------------------------------------------------------------------------

namespace atlas {
namespace mesh {

class Mesh : public eckit::Owned {
public: // types

    typedef eckit::SharedPtr<Mesh> Ptr;

public: // methods

    static Mesh* create( const eckit::Parametrisation& = util::Config() );
    static Mesh* create( const grid::Grid&, const eckit::Parametrisation& = util::Config() );

    /// @brief Construct a empty Mesh
    explicit Mesh(const eckit::Parametrisation& = util::Config());

    /// @brief Construct mesh from grid.
    /// The mesh is global and only has a "nodes" FunctionSpace
    Mesh(const grid::Grid&, const eckit::Parametrisation& = util::Config());

    /// @brief Construct a mesh from a Stream (serialization)
    explicit Mesh(eckit::Stream&);

    /// @brief Serialization to Stream
    void encode(eckit::Stream& s) const;

    /// Destructor
    /// @note No need to be virtual since this is not a base class.
    ~Mesh();

    util::Metadata& metadata() { return metadata_; }
    const util::Metadata& metadata() const { return metadata_; }

    void prettyPrint(std::ostream&) const;

    void print(std::ostream&) const;

    mesh::Nodes& createNodes(const grid::Grid& g);

    const mesh::Nodes& nodes() const { return *nodes_; }
          mesh::Nodes& nodes()       { return *nodes_; }

    const mesh::Cells& cells() const { return *cells_; }
          mesh::Cells& cells()       { return *cells_; }

    const mesh::Edges& edges() const { return *edges_; }
          mesh::Edges& edges()       { return *edges_; }

    const mesh::HybridElements& facets() const { return *facets_; }
          mesh::HybridElements& facets()       { return *facets_; }

    const mesh::HybridElements& ridges() const { return *ridges_; }
          mesh::HybridElements& ridges()       { return *ridges_; }

    const mesh::HybridElements& peaks() const { return *peaks_; }
          mesh::HybridElements& peaks()       { return *peaks_; }

    bool generated() const;

<<<<<<< HEAD
    /// @brief Return the memory footprint of the mesh
    size_t footprint() const;
=======
    const grid::Projection projection() const { return projection_; }

    void setProjection(const grid::Projection&);
>>>>>>> 6ba0bcd3

private:  // methods

    friend std::ostream& operator<<(std::ostream& s, const Mesh& p) {
        p.print(s);
        return s;
    }

    void createElements();

private: // members

    util::Metadata   metadata_;

    eckit::SharedPtr<mesh::Nodes> nodes_;
                                                      // dimensionality : 2D | 3D
                                                      //                  --------
    eckit::SharedPtr<mesh::HybridElements> cells_;    //                  2D | 3D
    eckit::SharedPtr<mesh::HybridElements> facets_;   //                  1D | 2D
    eckit::SharedPtr<mesh::HybridElements> ridges_;   //                  0D | 1D
    eckit::SharedPtr<mesh::HybridElements> peaks_;    //                  NA | 0D

    eckit::SharedPtr<mesh::HybridElements> edges_;  // alias to facets of 2D mesh, ridges of 3D mesh

    size_t dimensionality_;

    grid::Projection projection_;
};

//----------------------------------------------------------------------------------------------------------------------

// C wrapper interfaces to C++ routines
extern "C"
{
  Mesh* atlas__Mesh__new ();
  void atlas__Mesh__delete (Mesh* This);
  mesh::Nodes* atlas__Mesh__create_nodes (Mesh* This, int nb_nodes);
  mesh::Nodes* atlas__Mesh__nodes (Mesh* This);
  mesh::Edges* atlas__Mesh__edges (Mesh* This);
  mesh::Cells* atlas__Mesh__cells (Mesh* This);
  size_t atlas__Mesh__footprint (Mesh* This);
}

//----------------------------------------------------------------------------------------------------------------------

} // namespace mesh
} // namespace atlas

#endif // atlas_Mesh_h<|MERGE_RESOLUTION|>--- conflicted
+++ resolved
@@ -115,14 +115,12 @@
 
     bool generated() const;
 
-<<<<<<< HEAD
     /// @brief Return the memory footprint of the mesh
     size_t footprint() const;
-=======
+
     const grid::Projection projection() const { return projection_; }
 
     void setProjection(const grid::Projection&);
->>>>>>> 6ba0bcd3
 
 private:  // methods
 
