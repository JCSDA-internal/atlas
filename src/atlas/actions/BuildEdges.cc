--- conflicted
+++ resolved
@@ -190,13 +190,8 @@
 {
   Nodes& nodes = mesh.nodes();
   FunctionSpace& edges = mesh.function_space("edges");
-<<<<<<< HEAD
   int nb_nodes = nodes.size();
-  int nb_edges = edges.shape(0);
-=======
-  int nb_nodes = nodes.shape(0);
   size_t nb_edges = edges.shape(0);
->>>>>>> 1bd673eb
 
   IndexView<int,2> edge_nodes   ( edges.field( "nodes" ) );
 
