--- conflicted
+++ resolved
@@ -12,16 +12,13 @@
 
 #include "atlas/interpolation/Vector2D.h"
 #include "atlas/interpolation/method/Intersect.h"
-<<<<<<< HEAD
-#include "atlas/interpolation/element/Triag2D.h"
-=======
->>>>>>> 7c0300e1
 #include "atlas/runtime/Exception.h"
 #include "atlas/util/Point.h"
 
 namespace atlas {
 namespace interpolation {
 namespace method {
+struct Ray;
 }
 namespace element {
 
@@ -71,35 +68,15 @@
         return s;
     }
 
-    const Vector2D& p(int i) {
-        if (i == 0)
-            return v00;
-        if (i == 1)
-            return v10;
-        if (i == 2)
-            return v11;
-        if (i == 3)
-            return v01;
-        throw_OutOfRange("Quad2D::p(i)", i, 4, Here());
-    }
-
-    bool inQuadrilateral(const Vector2D& p, double epsilon = 5 * std::numeric_limits<double>::epsilon()) const;
-
 private:           // members
     Vector2D v00;  // aka v0
     Vector2D v10;  // aka v1
     Vector2D v11;  // aka v2
     Vector2D v01;  // aka v3
 
-<<<<<<< HEAD
+    bool inQuadrilateral(const Vector2D& p, double epsilon = 5 * std::numeric_limits<double>::epsilon()) const;
 
     static double cross2d(const Vector2D& a, const Vector2D& b) { return a.x() * b.y() - a.y() * b.x(); }
-
-=======
-    bool inQuadrilateral(const Vector2D& p) const;
-
-    static double cross2d(const Vector2D& a, const Vector2D& b) { return a.x() * b.y() - a.y() * b.x(); }
->>>>>>> 7c0300e1
 };
 
 //----------------------------------------------------------------------------------------------------------------------
