--- conflicted
+++ resolved
@@ -13,11 +13,8 @@
 #include "atlas/mesh/actions/BuildXYZField.h"
 #include "atlas/field/Field.h"
 #include "atlas/array/ArrayView.h"
-<<<<<<< HEAD
+#include "atlas/array/MakeView.h"
 #include "atlas/runtime/Log.h"
-=======
-#include "atlas/array/MakeView.h"
->>>>>>> c9530428
 
 namespace atlas {
 namespace mesh {
@@ -44,18 +41,9 @@
   }
   if( recompute ) {
     size_t npts = nodes.size();
-<<<<<<< HEAD
+    array::ArrayView<double,2> lonlat   = array::make_view<double,2>( nodes.geolonlat()  );
+    array::ArrayView<double,2> xyz_view = array::make_view<double,2>( nodes.field(name_) );
 
-    array::ArrayView<double,2> lonlat( nodes.geolonlat() );
-    array::ArrayView<double,2> xyz   ( nodes.field(name_) );
-
-    for( size_t n=0; n<npts; ++n )
-    {
-      //std::cout << lonlat[n][0] << std::endl;
-      eckit::geometry::lonlat_to_3d(lonlat[n].data(),xyz[n].data());
-=======
-    array::ArrayView<double,2> lonlat = array::make_view<double,2>( nodes.lonlat() );
-    array::ArrayView<double,2> xyz_view    = array::make_view<double,2>( nodes.add( field::Field::create<double>(name_,array::make_shape(npts,3) ) ) );
     for( size_t n=0; n<npts; ++n )
     {
       double xyz[3];
@@ -63,7 +51,6 @@
       xyz_view(n,0) = xyz[0];
       xyz_view(n,1) = xyz[1];
       xyz_view(n,2) = xyz[2];
->>>>>>> c9530428
     }
   }
   return nodes.field(name_);
