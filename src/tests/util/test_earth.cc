--- conflicted
+++ resolved
@@ -140,12 +140,7 @@
     EXPECT( PointXYZ::equal( p2[0], p2[1] ) );
 }
 
-<<<<<<< HEAD
-CASE( "test_earth_great_circle_latitude_given_longitude" )
-{
-=======
 CASE( "test_earth_great_circle_latitude_given_longitude" ) {
->>>>>>> 1d187230
     // latitude at Valparaíso-Shanghai mid-point
     const PointLonLat P1( -71.6, -33. );
     const PointLonLat P2( 121.8, 31.4 );
