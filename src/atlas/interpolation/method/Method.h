--- conflicted
+++ resolved
@@ -57,10 +57,6 @@
     void execute( const FieldSet& source, FieldSet& target ) const;
     void execute( const Field& source, Field& target ) const;
 
-<<<<<<< HEAD
-    void execute_adjoint( FieldSet& source, FieldSet& target ) const;
-    void execute_adjoint( Field& source, Field& target ) const;
-=======
     /**
      * @brief execute_adjoint
      * @param source - it is either a FieldSet or a Field
@@ -72,7 +68,6 @@
      */
     void execute_adjoint( FieldSet& source, const FieldSet& target ) const;
     void execute_adjoint( Field& source, const Field& target ) const;
->>>>>>> 3958498a
 
     virtual void print( std::ostream& ) const = 0;
 
@@ -85,13 +80,8 @@
     virtual void do_execute( const FieldSet& source, FieldSet& target ) const;
     virtual void do_execute( const Field& source, Field& target ) const;
 
-<<<<<<< HEAD
-    virtual void do_execute_adjoint( FieldSet& source, FieldSet& target ) const;
-    virtual void do_execute_adjoint( Field& source, Field& target ) const;
-=======
     virtual void do_execute_adjoint( FieldSet& source, const FieldSet& target ) const;
     virtual void do_execute_adjoint( Field& source, const Field& target ) const;
->>>>>>> 3958498a
 
     using Triplet  = eckit::linalg::Triplet;
     using Triplets = std::vector<Triplet>;
@@ -115,11 +105,7 @@
     bool use_eckit_linalg_spmv_;
     bool allow_halo_exchange_{true};
     std::vector<idx_t> missing_;
-<<<<<<< HEAD
-    bool create_adjoint_coeffs_{false};
-=======
     bool adjoint_{false};
->>>>>>> 3958498a
     Matrix matrix_transpose_;
 
 
@@ -143,18 +129,6 @@
     void interpolate_field_rank3( const Field& src, Field& tgt, const Matrix& ) const;
 
     template <typename Value>
-<<<<<<< HEAD
-    void adjoint_interpolate_field( Field& src, Field& tgt, const Matrix& ) const;
-
-    template <typename Value>
-    void adjoint_interpolate_field_rank1( Field& src, Field& tgt, const Matrix& ) const;
-
-    template <typename Value>
-    void adjoint_interpolate_field_rank2( Field& src, Field& tgt, const Matrix& ) const;
-
-    template <typename Value>
-    void adjoint_interpolate_field_rank3( Field& src, Field& tgt, const Matrix& ) const;
-=======
     void adjoint_interpolate_field( Field& src, const Field& tgt, const Matrix& ) const;
 
     template <typename Value>
@@ -165,7 +139,6 @@
 
     template <typename Value>
     void adjoint_interpolate_field_rank3( Field& src, const Field& tgt, const Matrix& ) const;
->>>>>>> 3958498a
 
     void check_compatibility( const Field& src, const Field& tgt, const Matrix& W ) const;
 };
