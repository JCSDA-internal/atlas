/*
 * (C) Copyright 2020 UCAR
 *
 * This software is licensed under the terms of the Apache Licence Version 2.0
 * which can be obtained at http://www.apache.org/licenses/LICENSE-2.0.
 */

#include "CubedSphere.h"

#include <algorithm>
#include <iomanip>
#include <limits>
#include <numeric>

#include "eckit/types/FloatCompare.h"
#include "eckit/utils/Hash.h"
#include "eckit/utils/Translator.h"

#include "atlas/domain/Domain.h"
#include "atlas/grid/CubedSphereGrid.h"
#include "atlas/grid/detail/grid/GridBuilder.h"
#include "atlas/grid/detail/grid/GridFactory.h"
#include "atlas/grid/detail/spacing/CustomSpacing.h"
#include "atlas/grid/detail/spacing/LinearSpacing.h"
#include "atlas/grid/Tiles.h"
#include "atlas/projection/detail/CubedSphereProjectionBase.h"
#include "atlas/runtime/Exception.h"
#include "atlas/runtime/Log.h"
#include "atlas/util/NormaliseLongitude.h"
#include "atlas/util/Point.h"
#include "atlas/util/UnitSphere.h"

namespace atlas {
namespace grid {
namespace detail {
namespace grid {


static eckit::Translator<std::string, int> to_int;

static Domain domain( const Grid::Config& grid ) {
    Grid::Config config;
    if ( grid.get( "domain", config ) ) {
        return Domain( config );
    }
    return Domain();
}

std::string CubedSphere::static_type() {
    return "cubedsphere";
}

std::string CubedSphere::name() const {
    return name_;
}

using atlas::projection::detail::CubedSphereProjectionBase;


CubedSphere::CubedSphere( int N, Projection p ) : CubedSphere( CubedSphere::static_type(), N, p ) {}

CubedSphere::CubedSphere( const std::string& name, int N, Projection projection ) :
    Grid(), N_( N ), name_( name ) {  // Number of tiles hardwired to 6 at the moment. Regional may need 1
    // Copy members
    util::Config defaultProjConfig;
    defaultProjConfig.set("type", "cubedsphere_equiangular");
    projection_ = projection ? projection : Projection(defaultProjConfig);

    // Domain
    domain_ = computeDomain();

    // x and y are the position in a 2D plane for the unfolded cubed-sphere grid, shown in the
    // comments in grid/CubedSphereGrid.h. In order to locate the position in this xy array the start
    // position for each face (tile) of the cube is needed. xs represents the x start position and ys
    // the y start position. Tile 3, 4 and 5 are rotated and ysr provides the start point for y after
    // these rotations.

    using atlas::projection::detail::CubedSphereProjectionBase;
    cs_projection_ = dynamic_cast<CubedSphereProjectionBase*>( projection_.get() );
    if( not cs_projection_ ) {
      ATLAS_THROW_EXCEPTION( "Provided projection " << projection_.type() <<
                              " is incompatible with the CubedSphere grid type" );
    }

    tiles_ = cs_projection_->getCubedSphereTiles();

    // default assumes all panels start in bottom left corner or center
    double staggerSize = (stagger_ == "C") ? 0.5 : 0.0;
    for (std::size_t i = 0; i < nTiles_; ++i) {
<<<<<<< HEAD
      xs_[i] = xy2abOffsets[LON][i] * N + staggerSize;
      xsr_[i] = xy2abOffsets[LON][i] * N + staggerSize;
      ys_[i] = xy2abOffsets[LAT][i] * N + staggerSize;
      ysr_[i] = xy2abOffsets[LAT][i] * N + staggerSize;
=======
      xs_[i] = tiles_.xy2abOffsets()[LON][i] * N;
      xsr_[i] = tiles_.xy2abOffsets()[LON][i] * N;
      ys_[i] = tiles_.xy2abOffsets()[LAT][i] * N;
      ysr_[i] = tiles_.xy2abOffsets()[LAT][i] * N;
>>>>>>> fd616c11
    }

    if (tiles_.type() == "cubedsphere_fv3") {
      // panel 3,4,5 are reversed in that they start in top left corner
      for (std::size_t i = 3; i < nTiles_; ++i) {
          if (stagger_ == "C") {
            ysr_[i] += N - 1;
          } else {
            ys_[i] += 1;
            ysr_[i] += N;
          }
      }

      // Number of grid points on each face of the tile.
      if (stagger_ == "C") {
        npts_.push_back( N * N );
        npts_.push_back( N * N );
      } else {
        npts_.push_back( N * N + 1 );  // An extra point lies on tile 1
        npts_.push_back( N * N + 1 );  // An extra point lies on tile 2
      }
      npts_.push_back( N * N );
      npts_.push_back( N * N );
      npts_.push_back( N * N );
      npts_.push_back( N * N );

      xtile = {[this]( int i, int j, int t ) { return this->xsPlusIndex( i, t ); },
               [this]( int i, int j, int t ) { return this->xsPlusIndex( i, t ); },
               [this]( int i, int j, int t ) { return this->xsPlusIndex( i, t ); },
               [this]( int i, int j, int t ) { return this->xsPlusIndex( j, t ); },
               [this]( int i, int j, int t ) { return this->xsPlusIndex( j, t ); },
               [this]( int i, int j, int t ) { return this->xsPlusIndex( j, t ); }};

      ytile = {[this]( int i, int j, int t ) { return this->ysPlusIndex( j, t ); },
               [this]( int i, int j, int t ) { return this->ysPlusIndex( j, t ); },
               [this]( int i, int j, int t ) { return this->ysPlusIndex( j, t ); },
               [this]( int i, int j, int t ) { return this->ysrMinusIndex( i, t ); },
               [this]( int i, int j, int t ) { return this->ysrMinusIndex( i, t ); },
               [this]( int i, int j, int t ) { return this->ysrMinusIndex( i, t ); }};

      jmax_ = std::array<idx_t,6>{N,N-1,N-1,N-1,N-1,N-1};
      if (stagger_ == "C") {
          jmax_[0] = N-1;
      }
      for ( idx_t t = 0; t < nTiles_; ++t) {
        std::size_t rowlength =  1 + jmax_[t] - jmin_[t];
        std::vector<idx_t> imaxTile(rowlength, N-1);
        std::vector<idx_t> iminTile(rowlength, 0);
        if (stagger_ != "C") {
            // extra points
            if (t == 0) imaxTile[N] = 0;
            if (t == 1) imaxTile[0] = N;
        }
        imax_.push_back(imaxTile);
        imin_.push_back(iminTile);
      }


    } else if (tiles_.type() == "cubedsphere_lfric") {

      // panel 2, 3 starts in lower right corner initially going upwards
      xs_[2] += 1;
      xsr_[2] += N-1;
      xs_[3] += 1;
      xsr_[3] += N-1;

      // panel 5 starts in upper left corner going downwards
      xs_[5] += 1;
      ys_[5] += 1;
      ysr_[5] += N-1;

      // Number of grid points on each face of the tile.
      npts_.push_back( N * N );
      npts_.push_back( N * N );
      npts_.push_back( N * N );
      npts_.push_back( N * N );
      if (stagger_ == "C") {
        npts_.push_back( N * N );
        npts_.push_back( N * N );
      } else {
        npts_.push_back( (N + 1) * (N + 1) ); // top panel includes all edges
        npts_.push_back( (N - 1) * (N - 1) ); // bottom panel excludes all edges
      }
      xtile = {[this]( int i, int j, int t ) { return this->xsPlusIndex( i, t ); },
               [this]( int i, int j, int t ) { return this->xsPlusIndex( i, t ); },
               [this]( int i, int j, int t ) { return this->xsrMinusIndex( j, t ); },
               [this]( int i, int j, int t ) { return this->xsrMinusIndex( j, t ); },
               [this]( int i, int j, int t ) { return this->xsPlusIndex( i, t ); },
               [this]( int i, int j, int t ) { return this->xsPlusIndex( j, t ); }};

      ytile = {[this]( int i, int j, int t ) { return this->ysPlusIndex( j, t ); },
               [this]( int i, int j, int t ) { return this->ysPlusIndex( j, t ); },
               [this]( int i, int j, int t ) { return this->ysPlusIndex( i, t ); },
               [this]( int i, int j, int t ) { return this->ysPlusIndex( i, t ); },
               [this]( int i, int j, int t ) { return this->ysPlusIndex( j, t ); },
               [this]( int i, int j, int t ) { return this->ysrMinusIndex( i, t ); }};


      jmax_ = std::array<idx_t,6>{N-1,N-1,N-1,N-1,N,N-2};
      if (stagger_ == "C") {
          jmax_[4] = N-1;
          jmax_[5] = N-1;
      }

      for ( std::size_t t = 0; t < nTiles_; ++t) {
        std::size_t rowlength =  1 + jmax_[t] - jmin_[t];
        std::vector<idx_t> imaxTile(rowlength, N-1);
        std::vector<idx_t> iminTile(rowlength, 0);
        if (stagger_ != "C") {
            if (t == 4) { std::fill_n(imaxTile.begin(),rowlength, N); }
            if (t == 5) { std::fill_n(imaxTile.begin(),rowlength, N-2); }
        }
        imax_.push_back(imaxTile);
        imin_.push_back(iminTile);
      }
    }
}

// Provide the domain for the cubed-sphere grid, which is global.
Domain CubedSphere::computeDomain() const {
    return GlobalDomain();
}

// Destructor
CubedSphere::~CubedSphere() = default;

// Print the name of the Grid
void CubedSphere::print( std::ostream& os ) const {
    os << "CubedSphere(Name:" << name() << ")";
}

// Return the type of this Grid
std::string CubedSphere::type() const {
    return static_type();
}

// Provide a unique identification hash for the grid and the projection.
void CubedSphere::hash( eckit::Hash& h ) const {
    h.add( "CubedSphere" );
    h.add( N_ );

    // also add projection information
    projection().hash( h );

    // also add domain information, even though already encoded in grid.
    domain().hash( h );
}

// Return the bounding box for the grid, global
RectangularLonLatDomain CubedSphere::lonlatBoundingBox() const {
    return projection_ ? projection_.lonlatBoundingBox( computeDomain() ) : domain();
}

// Return the specification for the grid.
Grid::Spec CubedSphere::spec() const {
    Grid::Spec grid_spec;

    if ( name() == "cubedsphere" ) {
        grid_spec.set( "type", type() );
    }
    else {
        grid_spec.set( "name", name() );
    }
    grid_spec.set( "projection", projection().spec() );
    return grid_spec;
}

// Convert from xy space into resolution dependent xyt space.
void CubedSphere::xy2xyt( const double xy[], double xyt[] ) const {
    // xy is in degrees while xyt is in radians
    // (alpha, beta) and tiles.

    double normalisedX = xy[XX] / 90.;
    double normalisedY = ( xy[YY] + 135. ) / 90.;

    double NDouble = static_cast<double>( N_ );

    std::array<double, 6> yOffset{NDouble, NDouble, 2. * NDouble, NDouble, NDouble, 0};

    xyt[0] =
        ( normalisedX - std::floor( normalisedX ) ) * static_cast<double>( N_ ) + xs_[static_cast<size_t>( xyt[2] )];

    xyt[1] = ( normalisedY - std::floor( normalisedY ) ) * static_cast<double>( N_ ) +
             yOffset[static_cast<size_t>( xyt[2] )];
    xyt[2] = tiles_.tileFromXY(xy);

    throw std::runtime_error("error  xy2xyt");
}

// Convert from xyt space into continuous xy space.
void CubedSphere::xyt2xy( const double xyt[], double xy[] ) const {
    // xy is in degrees
    // while xyt is in number of grid points
    // (alpha, beta) and tiles.

    double N = static_cast<double>( N_ );
    std::size_t t = static_cast<std::size_t>(xyt[2]);

    double normalisedX =
     (xyt[0] - tiles_.xy2abOffsets()[XX][t] * N)/N;
    double normalisedY =
     (xyt[1] - tiles_.xy2abOffsets()[YY][t] * N)/N;
    xy[XX] = normalisedX * 90. + tiles_.ab2xyOffsets()[LON][t];
    xy[YY] = normalisedY * 90. + tiles_.ab2xyOffsets()[LAT][t];
}

// ------------------------------------------

namespace {
GridFactoryBuilder<CubedSphere> __register_CubedSphere( CubedSphere::static_type() );
}

// -------------------------------------------------------------------------------------------------


static class cubedsphere_lfric : public GridBuilder {
public:
    cubedsphere_lfric() :
        GridBuilder( "cubedsphere_lfric", {"^[Cc][Ss][_-][Ll][Ff][Rr][-_]([0-9]+)$"}, {"CS-LFR-<N>"} ) {}

    void print( std::ostream& os ) const override {
        os << std::left << std::setw( 20 ) << "CS-LFR-<N>"
           << "Cubed sphere for equiangular";
    }

    // Factory constructor
    const atlas::Grid::Implementation* create( const std::string& name, const Grid::Config& config ) const override {
        int id;
        std::vector<std::string> matches;
        if ( match( name, matches, id ) ) {
            util::Config gridconf( config );
            int N = to_int( matches[0] );
            gridconf.set( "type", type() );
            gridconf.set( "N", N );
            return create( gridconf );
        }
        return nullptr;
    }

    // Factory constructor
    const atlas::Grid::Implementation* create( const Grid::Config& config ) const override {
        int N = 0;
        if ( not config.get( "N", N ) ) {
            throw_AssertionFailed( "Could not find \"N\" in configuration of cubed sphere grid", Here() );
        }

        util::Config projconf;
        projconf.set( "type", "cubedsphere_equiangular" );
        projconf.set( "tile.type", "cubedsphere_lfric" );

        // Shift projection by a longitude
        if ( config.has( "ShiftLon" ) ) {
            double shiftLon = 0.0;
            config.get( "ShiftLon", shiftLon );
            projconf.set( "ShiftLon", shiftLon );
        }

        // Apply a Schmidt transform
        if ( config.has( "DoSchmidt" ) ) {
            bool doSchmidt = false;
            config.get( "DoSchmidt", doSchmidt );
            if ( doSchmidt ) {
                double stretchFac;
                double targetLon;
                double targetLat;
                config.get( "StretchFac", stretchFac );
                config.get( "TargetLon", targetLon );
                config.get( "TargetLat", targetLat );
                projconf.set( "DoSchmidt", doSchmidt );
                projconf.set( "StretchFac", stretchFac );
                projconf.set( "TargetLon", targetLon );
                projconf.set( "TargetLat", targetLat );
            }
        }

        return new CubedSphereGrid::grid_t( "CS-LFR-" + std::to_string( N ), N, Projection( projconf ) );
    }

    void force_link() {}

} cubedsphere_lfric_;





// Specialization based on type of projection
// ------------------------------------------
static class cubedsphere_equiangular : public GridBuilder {
public:
    cubedsphere_equiangular() :
        GridBuilder( "cubedsphere_equiangular", {"^[Cc][Ss][_-][Ee][Aa][-_]([0-9]+)$"}, {"CS-EA-<N>"} ) {}

    void print( std::ostream& os ) const override {
        os << std::left << std::setw( 20 ) << "CS-EA-<N>"
           << "Cubed sphere for equiangular";
    }

    // Factory constructor
    const atlas::Grid::Implementation* create( const std::string& name, const Grid::Config& config ) const override {
        int id;
        std::vector<std::string> matches;
        if ( match( name, matches, id ) ) {
            util::Config gridconf( config );
            int N = to_int( matches[0] );
            gridconf.set( "type", type() );
            gridconf.set( "N", N );
            return create( gridconf );
        }
        return nullptr;
    }

    // Factory constructor
    const atlas::Grid::Implementation* create( const Grid::Config& config ) const override {
        int N = 0;
        if ( not config.get( "N", N ) ) {
            throw_AssertionFailed( "Could not find \"N\" in configuration of cubed sphere grid", Here() );
        }
        util::Config projconf;
        projconf.set( "type", "cubedsphere_equiangular" );
        projconf.set( "tile.type", "cubedsphere_fv3" );

        // Shift projection by a longitude
        if ( config.has( "ShiftLon" ) ) {
            double shiftLon = 0.0;
            config.get( "ShiftLon", shiftLon );
            projconf.set( "ShiftLon", shiftLon );
        }

        // Apply a Schmidt transform
        if ( config.has( "DoSchmidt" ) ) {
            bool doSchmidt = false;
            config.get( "DoSchmidt", doSchmidt );
            if ( doSchmidt ) {
                double stretchFac;
                double targetLon;
                double targetLat;
                config.get( "StretchFac", stretchFac );
                config.get( "TargetLon", targetLon );
                config.get( "TargetLat", targetLat );
                projconf.set( "DoSchmidt", doSchmidt );
                projconf.set( "StretchFac", stretchFac );
                projconf.set( "TargetLon", targetLon );
                projconf.set( "TargetLat", targetLat );
            }
        }
        return new CubedSphereGrid::grid_t( "CS-EA-" + std::to_string( N ), N, Projection( projconf ) );
    }

    void force_link() {}

} cubedsphere_equiangular_;

// -------------------------------------------------------------------------------------------------

static class cubedsphere_equidistant : public GridBuilder {
public:
    cubedsphere_equidistant() :
        GridBuilder( "cubedsphere_equidistant", {"^[Cc][Ss][_-][Ee][Dd][-_]([0-9]+)$"}, {"CS-ED-<N>"} ) {}

    void print( std::ostream& os ) const override {
        os << std::left << std::setw( 20 ) << "CS-ED-<N>"
           << "Cubed sphere, equidistant";
    }

    const atlas::Grid::Implementation* create( const std::string& name, const Grid::Config& config ) const override {
        int id;
        std::vector<std::string> matches;
        if ( match( name, matches, id ) ) {
            util::Config gridconf( config );
            int N = to_int( matches[0] );
            gridconf.set( "type", type() );
            gridconf.set( "N", N );
            return create( gridconf );
        }
        return nullptr;
    }

    const atlas::Grid::Implementation* create( const Grid::Config& config ) const override {
        int N = 0;
        if ( not config.get( "N", N ) ) {
            throw_AssertionFailed( "Could not find \"N\" in configuration of cubed sphere grid", Here() );
        }
        util::Config projconf;
        projconf.set( "type", "cubedsphere_equidistant" );
        projconf.set( "tile.type", "cubedsphere_fv3" );

        // Shift projection by a longitude
        if ( config.has( "ShiftLon" ) ) {
            double shiftLon = 0.0;
            config.get( "ShiftLon", shiftLon );
            projconf.set( "ShiftLon", shiftLon );
        }

        // Apply a Schmidt transform
        if ( config.has( "DoSchmidt" ) ) {
            bool doSchmidt = false;
            config.get( "DoSchmidt", doSchmidt );
            if ( doSchmidt ) {
                double stretchFac;
                double targetLon;
                double targetLat;
                config.get( "StretchFac", stretchFac );
                config.get( "TargetLon", targetLon );
                config.get( "TargetLat", targetLat );
                projconf.set( "DoSchmidt", doSchmidt );
                projconf.set( "StretchFac", stretchFac );
                projconf.set( "TargetLon", targetLon );
                projconf.set( "TargetLat", targetLat );
            }
        }

        return new CubedSphereGrid::grid_t( "CS-ED-" + std::to_string( N ), N, Projection( projconf ) );
    }

    void force_link() {}

} cubedsphere_equidistant_;

// -------------------------------------------------------------------------------------------------

void force_link_CubedSphere() {
    cubedsphere_lfric_.force_link();
    cubedsphere_equiangular_.force_link();
    cubedsphere_equidistant_.force_link();
}

Grid::Config CubedSphere::meshgenerator() const {
    return Config( "type", "cubedsphere" );
}

Grid::Config CubedSphere::partitioner() const {
    // TODO: implement better one specific for cubed sphere
    Grid::Config config;
    config.set( "type", "equal_regions" );
    config.set( "coordinates", "lonlat" );  // do not use the grid.xy() coordinates for partitioning
    return config;
}

// -------------------------------------------------------------------------------------------------

}  // namespace grid
}  // namespace detail
}  // namespace grid
}  // namespace atlas<|MERGE_RESOLUTION|>--- conflicted
+++ resolved
@@ -87,17 +87,10 @@
     // default assumes all panels start in bottom left corner or center
     double staggerSize = (stagger_ == "C") ? 0.5 : 0.0;
     for (std::size_t i = 0; i < nTiles_; ++i) {
-<<<<<<< HEAD
-      xs_[i] = xy2abOffsets[LON][i] * N + staggerSize;
-      xsr_[i] = xy2abOffsets[LON][i] * N + staggerSize;
-      ys_[i] = xy2abOffsets[LAT][i] * N + staggerSize;
-      ysr_[i] = xy2abOffsets[LAT][i] * N + staggerSize;
-=======
-      xs_[i] = tiles_.xy2abOffsets()[LON][i] * N;
-      xsr_[i] = tiles_.xy2abOffsets()[LON][i] * N;
-      ys_[i] = tiles_.xy2abOffsets()[LAT][i] * N;
-      ysr_[i] = tiles_.xy2abOffsets()[LAT][i] * N;
->>>>>>> fd616c11
+      xs_[i] = tiles_.xy2abOffsets[LON][i] * N + staggerSize;
+      xsr_[i] = tiles_.xy2abOffsets[LON][i] * N + staggerSize;
+      ys_[i] = tiles_.xy2abOffsets[LAT][i] * N + staggerSize;
+      ysr_[i] = tiles_.xy2abOffsets[LAT][i] * N + staggerSize;
     }
 
     if (tiles_.type() == "cubedsphere_fv3") {
