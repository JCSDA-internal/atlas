/*
 * (C) Crown Copyright 2021 Met Office.
 *
 * This software is licensed under the terms of the Apache Licence Version 2.0
 * which can be obtained at http://www.apache.org/licenses/LICENSE-2.0.
 * In applying this licence, ECMWF does not waive the privileges and immunities
 * granted to it by virtue of its status as an intergovernmental organisation
 * nor does it submit to any jurisdiction.
 */

#include <array>
#include <iomanip>
#include <limits>
#include <ostream>
#include <string>
#include <utility>

#include "eckit/utils/Hash.h"

#include "atlas/grid/detail/tiles/TilesFactory.h"

#include "atlas/grid/detail/tiles/FV3Tiles.h"
#include "atlas/grid/detail/tiles/Tiles.h"
#include "atlas/projection/detail/ProjectionUtilities.h"
#include "atlas/runtime/Exception.h"
#include "atlas/runtime/Log.h"
#include "atlas/runtime/Trace.h"
#include "atlas/util/Constants.h"
#include "atlas/util/CoordinateEnums.h"
#include "atlas/util/Point.h"


namespace {

static constexpr bool debug     = false;  // constexpr so compiler can optimize `if ( debug ) { ... }` out
static constexpr double rad2deg = atlas::util::Constants::radiansToDegrees();

using atlas::projection::detail::ProjectionUtilities;

static bool is_tiny( const double& x ) {
    constexpr double epsilon = 1.e-12;
    return ( std::abs( x ) < epsilon );
}

static bool is_same( const double& x, const double& y, const double& tol = 1.0 ) {
    constexpr double epsilon = 1.e-12;
    return ( std::abs( x - y ) < epsilon * tol );
}

static bool is_less( const double& lhs, const double& rhs ) {
    constexpr double epsilon = 1.e-12;
    return lhs < rhs - epsilon;
}

static bool is_geq( const double& lhs, const double& rhs ) {
    constexpr double epsilon = 1.e-12;
    return lhs >= rhs - epsilon;
}

void sphericalToCartesian( const double lonlat[], double xyz[] ) {
    auto crd_sys            = ProjectionUtilities::CoordinateSystem::LEFT_HAND;
    constexpr double radius = 1.;
    ProjectionUtilities::sphericalToCartesian( lonlat, xyz, crd_sys, radius );
}

}  // namespace

namespace atlas {
namespace grid {
namespace detail {

// constructor
FV3CubedSphereTiles::FV3CubedSphereTiles( const eckit::Parametrisation& ) {}

std::array<std::array<double, 6>, 2> FV3CubedSphereTiles::xy2abOffsets() const {
    return {{{0., 1., 1., 2., 3., 3.}, {1., 1., 2., 1., 1., 0.}}};
}

std::array<std::array<double, 6>, 2> FV3CubedSphereTiles::ab2xyOffsets() const {
    return {{{0., 90., 90., 180., 270., 270.}, {-45., -45., 45., -45., -45., -135.}}};
}

static void tile0Rotate( double xyz[] ) {
    //  Face 0, no rotation.
}

static void tile1Rotate( double xyz[] ) {
    //  Face 1: rotate -90.0 degrees about z axis
    constexpr double angle = -M_PI / 2.0;
    ProjectionUtilities::rotate3dZ( angle, xyz );
}

static void tile2Rotate( double xyz[] ) {
    //  Face 2: rotate -90.0 degrees about z axis
    //          rotate  90.0 degrees about x axis
    constexpr double angle_z = -M_PI / 2.0;
    ProjectionUtilities::rotate3dZ( angle_z, xyz );
    constexpr double angle_x = M_PI / 2.0;
    ProjectionUtilities::rotate3dX( angle_x, xyz );
}

static void tile3Rotate( double xyz[] ) {
    //  Face 3: rotate -180.0 degrees about z axis
    constexpr double angle = -M_PI;
    ProjectionUtilities::rotate3dZ( angle, xyz );
}

static void tile4Rotate( double xyz[] ) {
    //  Face 4: rotate 90.0 degrees about z axis
    constexpr double angle = M_PI / 2.0;
    ProjectionUtilities::rotate3dZ( angle, xyz );
}

static void tile5Rotate( double xyz[] ) {
    // Face 5: rotate 90.0 degrees about y axis
    //         rotate 90.0 degrees about z axis
    constexpr double angle_y = M_PI / 2.0;
    ProjectionUtilities::rotate3dY( angle_y, xyz );
    constexpr double angle_z = M_PI / 2.0;
    ProjectionUtilities::rotate3dZ( angle_z, xyz );
}

void FV3CubedSphereTiles::rotate( idx_t t, double xyz[] ) const {
    switch ( t ) {
        case 0: {
            tile0Rotate( xyz );
            break;
        }
        case 1: {
            tile1Rotate( xyz );
            break;
        }
        case 2: {
            tile2Rotate( xyz );
            break;
        }
        case 3: {
            tile3Rotate( xyz );
            break;
        }
        case 4: {
            tile4Rotate( xyz );
            break;
        }
        case 5: {
            tile5Rotate( xyz );
            break;
        }
        default: {
            throw_OutOfRange( "t", t, 6 );
        }
    }
}

static void tile0RotateInverse( double xyz[] ) {
    //  Face 0, no rotation.
}

static void tile1RotateInverse( double xyz[] ) {
    //  Face 1: rotate 90.0 degrees about z axis
    constexpr double angle = M_PI / 2.0;
    ProjectionUtilities::rotate3dZ( angle, xyz );
}

static void tile2RotateInverse( double xyz[] ) {
    //  Face 2: rotate  90.0 degrees about x axis
    //          rotate -90.0 degrees about z axis
    constexpr double angle_x = -M_PI / 2.0;
    ProjectionUtilities::rotate3dX( angle_x, xyz );
    constexpr double angle_z = M_PI / 2.0;
    ProjectionUtilities::rotate3dZ( angle_z, xyz );
}

static void tile3RotateInverse( double xyz[] ) {
    //  Face 3: rotate  180.0 degrees about z axis
    constexpr double angle = M_PI;
    ProjectionUtilities::rotate3dZ( angle, xyz );
}

static void tile4RotateInverse( double xyz[] ) {
    //  Face 4: rotate -90.0 degrees about y axis
    constexpr double angle = -M_PI / 2.0;
    ProjectionUtilities::rotate3dZ( angle, xyz );
}

static void tile5RotateInverse( double xyz[] ) {
    //  Face 5: rotate -90.0 degrees about y axis
    //          rotate -90.0 degrees about z axis
    constexpr double angle_z = -M_PI / 2.;
    ProjectionUtilities::rotate3dZ( angle_z, xyz );
    constexpr double angle_y = -M_PI / 2.;
    ProjectionUtilities::rotate3dY( angle_y, xyz );
}

void FV3CubedSphereTiles::unrotate( idx_t t, double xyz[] ) const {
    switch ( t ) {
        case 0: {
            tile0RotateInverse( xyz );
            break;
        }
        case 1: {
            tile1RotateInverse( xyz );
            break;
        }
        case 2: {
            tile2RotateInverse( xyz );
            break;
        }
        case 3: {
            tile3RotateInverse( xyz );
            break;
        }
        case 4: {
            tile4RotateInverse( xyz );
            break;
        }
        case 5: {
            tile5RotateInverse( xyz );
            break;
        }
        default: {
            throw_OutOfRange( "t", t, 6 );
        }
    }
}

idx_t FV3CubedSphereTiles::indexFromXY( const double xy[] ) const {
    // Assume one face-edge is of length 90 degrees.
    //
    //   y ^
    //     |
    //    135              ----------
    //     |              |     ^    |
    //     |              |          |
    //     |              |=<   2   <|
    //     |              |     v    |
    //     |              |     =    |
    //     45  0----------2----------3----------4----------
    //     |   |    ^     |     ^    |    =     |     =    |
    //     |   |          |          |    ^     |     ^    |
    //     |   |=<  0    <|=<   1   <|=<  3    <|=<   4   <|
    //     |   |    v     |     v    |          |          |
    //     |   |    =     |     =    |    v     |     v    |
    //    -45  0 ---------1----------1----------5----------
    //     |                                    |     =    |
    //     |                                    |     ^    |
    //     |                                    |=<   5   <|
    //     |                                    |          |
    //     |                                    |     v    |
    //   -135                                    ----------(5 for end iterator)
    //     ----0---------90--------180--------270--------360--->  x


    idx_t t{-1};

    if ( ( xy[XX] >= 0. ) && ( xy[YY] >= -45. ) && ( xy[XX] < 90. ) && ( xy[YY] < 45. ) ) {
        t = 0;
    }
    else if ( ( xy[XX] >= 90. ) && ( xy[YY] >= -45. ) && ( xy[XX] < 180. ) && ( xy[YY] < 45. ) ) {
        t = 1;
    }
    else if ( ( xy[XX] >= 90. ) && ( xy[YY] >= 45. ) && ( xy[XX] < 180. ) && ( xy[YY] < 135. ) ) {
        t = 2;
    }
    else if ( ( xy[XX] >= 180. ) && ( xy[YY] > -45. ) && ( xy[XX] < 270. ) && ( xy[YY] <= 45. ) ) {
        t = 3;
    }
    else if ( ( xy[XX] >= 270. ) && ( xy[YY] > -45. ) && ( xy[XX] < 360. ) && ( xy[YY] <= 45. ) ) {
        t = 4;
    }
    else if ( ( xy[XX] >= 270. ) && ( xy[YY] > -135. ) && ( xy[XX] < 360. ) && ( xy[YY] <= -45. ) ) {
        t = 5;
    }

    // extra points
    if ( is_same( xy[XX], 0. ) && is_same( xy[YY], 45. ) ) {
        t = 0;
    }
    if ( is_same( xy[XX], 180. ) && is_same( xy[YY], -45. ) ) {
        t = 1;
    }

    // for end iterator !!!!
    if ( is_same( xy[XX], 360. ) && is_same( xy[YY], -135. ) ) {
        t = 5;
    }

    ATLAS_ASSERT( t >= 0 );

    return t;
}

// Calculates the FV3 panel
// Input (crd) is Longitude and Latitude in Radians
// Output is tile number
idx_t FV3CubedSphereTiles::indexFromLonLat( const double crd[] ) const {
    idx_t t( -1 );  // tile index
    double xyz[3];

    sphericalToCartesian( crd, xyz );

    static const double cornerLat = std::asin( 1. / std::sqrt( 3.0 ) ) * rad2deg;
    // the magnitude of the latitude at the corners of the cube (not including the sign)
    // in radians.

    const double& lon = crd[LON];
    const double& lat = crd[LAT];

    double zPlusAbsX  = xyz[ZZ] + std::abs( xyz[XX] );
    double zPlusAbsY  = xyz[ZZ] + std::abs( xyz[YY] );
    double zMinusAbsX = xyz[ZZ] - std::abs( xyz[XX] );
    double zMinusAbsY = xyz[ZZ] - std::abs( xyz[YY] );

    // Note that this method can lead to roundoff errors that can
    // cause the tile selection to fail.
    // To this end we enforce that tiny values close (in roundoff terms)
    // to a boundary should end up exactly on the boundary.
    if ( is_tiny( zPlusAbsX ) ) {
        zPlusAbsX = 0.;
    }
    if ( is_tiny( zPlusAbsY ) ) {
        zPlusAbsY = 0.;
    }
    if ( is_tiny( zMinusAbsX ) ) {
        zMinusAbsX = 0.;
    }
    if ( is_tiny( zMinusAbsY ) ) {
        zMinusAbsY = 0.;
    }

    if ( is_geq( lon, 315. ) || is_less( lon, 45. ) ) {
        if ( ( zPlusAbsX <= 0. ) && ( zPlusAbsY <= 0. ) ) {
            t = 2;
        }
        else if ( ( zMinusAbsX > 0. ) && ( zMinusAbsY > 0. ) ) {
            t = 5;
        }
        else {
            t = 0;
        }
        // extra point corner point (considering two different longitudes depending on
        // whether we are on longitude points [0,360] or [-45.,45.]
        if ( is_same( lon, -45. ) && is_same( lat, cornerLat ) ) {
            t = 0;
        }
        if ( is_same( lon, 315. ) && is_same( lat, cornerLat ) ) {
            t = 0;
        }
    }

    if ( is_geq( lon, 45. ) && is_less( lon, 135. ) ) {
        // interior
        if ( ( zPlusAbsX <= 0. ) && ( zPlusAbsY <= 0. ) ) {
            t = 2;
        }
        else if ( ( zMinusAbsX > 0. ) && ( zMinusAbsY > 0. ) ) {
            t = 5;
        }
        else {
            t = 1;
        }
    }

    if ( is_geq( lon, 135. ) && is_less( lon, 225. ) ) {
        // interior
        if ( ( zPlusAbsX < 0. ) && ( zPlusAbsY < 0. ) ) {
            t = 2;
        }
        else if ( ( zMinusAbsX >= 0. ) && ( zMinusAbsY >= 0. ) ) {
            t = 5;
        }
        else {
            t = 3;
        }
        // extra point corner point
        if ( is_same( lon, 135. ) && is_same( lat, -cornerLat ) ) {
            t = 1;
        }
    }

    if ( is_geq( lon, 225. ) && is_less( lon, 315. ) ) {
        // interior
        if ( ( zPlusAbsX < 0. ) && ( zPlusAbsY < 0. ) ) {
            t = 2;
        }
        else if ( ( zMinusAbsX >= 0. ) && ( zMinusAbsY >= 0. ) ) {
            t = 5;
        }
        else {
            t = 4;
        }
    }

    if ( debug ) {
        Log::info() << "tileFromLonLat:: lonlat abs xyz t = "
                    << std::setprecision( std::numeric_limits<double>::digits10 + 1 ) << zPlusAbsX << " " << zPlusAbsY
                    << " " << zMinusAbsX << " " << zMinusAbsY << " " << crd[LON] << " " << crd[LAT] << " " << xyz[XX]
                    << " " << xyz[YY] << " " << xyz[ZZ] << " " << t << std::endl;
    }

    return t;
}

void FV3CubedSphereTiles::enforceXYdomain( double xy[] ) const {
    // the conversion from lonlat to xy can involve some small errors and small errors
    // can affect whether xy that is created within a valid space
    // This has been tested with N = 512 with equiangular and equidistant projections.
    const double tol{70.0};
    constexpr double epsilon = std::numeric_limits<double>::epsilon();


    if ( debug ) {
        Log::info() << "enforceXYDomain before " << xy[XX] << " " << xy[YY] << std::endl;
    }

    xy[XX] = std::max( xy[XX], 0.0 );
    xy[XX] = std::min( xy[XX], 360.0 - epsilon );
    xy[YY] = std::max( xy[YY], -135.0 + epsilon );
    xy[YY] = std::min( xy[YY], 135.0 - epsilon );
    if ( is_same( xy[XX], 90.0, tol ) ) {
        xy[XX] = 90.0;
    }
    if ( is_same( xy[XX], 180.0, tol ) ) {
        xy[XX] = 180.0;
    }
    if ( is_same( xy[XX], 270.0, tol ) ) {
        xy[XX] = 270.0;
    }
    if ( is_same( xy[YY], -45.0, tol ) && ( xy[XX] <= 180.0 ) ) {
        xy[YY] = -45.0;
    }
    if ( is_same( xy[YY], 45.0, tol ) && ( xy[XX] >= 180.0 ) ) {
        xy[YY] = 45.0;
    }
    if ( is_same( xy[YY], 45.0, tol ) && is_same( xy[XX], 0.0, tol ) ) {
        xy[XX] = 0.0;
        xy[YY] = 45.0;
    }

    if ( debug ) {
        Log::info() << "enforceXYDomain after " << xy[XX] << " " << xy[YY] << std::endl;
    }
}

atlas::PointXY FV3CubedSphereTiles::tileCubePeriodicity (const atlas::PointXY & xyExtended, const atlas::idx_t tile) const {
<<<<<<< HEAD
    throw_NotImplemented("tileCubePeriodicty not implemented for FV3Tiles", Here());
=======
    atlas::PointXY xyOwned;
    return xyOwned;
>>>>>>> bae9e2a8
}

void FV3CubedSphereTiles::print( std::ostream& os ) const {
    os << "FV3CubedSphereTiles"
       << "]";
}


namespace {
static CubedSphereTilesBuilder<FV3CubedSphereTiles> register_builder( FV3CubedSphereTiles::static_type() );
}


}  // namespace detail
}  // namespace grid
}  // namespace atlas<|MERGE_RESOLUTION|>--- conflicted
+++ resolved
@@ -443,12 +443,7 @@
 }
 
 atlas::PointXY FV3CubedSphereTiles::tileCubePeriodicity (const atlas::PointXY & xyExtended, const atlas::idx_t tile) const {
-<<<<<<< HEAD
-    throw_NotImplemented("tileCubePeriodicty not implemented for FV3Tiles", Here());
-=======
-    atlas::PointXY xyOwned;
-    return xyOwned;
->>>>>>> bae9e2a8
+    throw_NotImplemented("tileCubePeriodicity not implemented for FV3Tiles", Here());
 }
 
 void FV3CubedSphereTiles::print( std::ostream& os ) const {
