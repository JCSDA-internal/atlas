--- conflicted
+++ resolved
@@ -52,18 +52,13 @@
     const size_t p = blockIdx.x*blockDim.x + threadIdx.x;
 
     if(p >= sendcnt) return;
-printf("FU %d %d %f \n", p, sendmap[p], field(0));
     send_buffer[p] = field(sendmap[p]);
 }
 
 template<typename DATA_TYPE, int RANK>
 __global__ void pack_kernel(const int sendcnt, const array::SVector<int> sendmap,
          const array::ArrayView<DATA_TYPE, RANK, false> field, DATA_TYPE* send_buffer,
-<<<<<<< HEAD
-                            typename std::enable_if<(RANK>3), int>::type* = 0) {
-=======
-                            const typename std::enable_if<(RANK>2), int>::type = 0) {
->>>>>>> 6d4657fe
+                            const typename std::enable_if<(RANK>3), int>::type = 0) {
 }
 
 template<typename DATA_TYPE, int RANK>
@@ -85,8 +80,7 @@
 template<typename DATA_TYPE, int RANK>
 __global__ void unpack_kernel(const int recvcnt, const array::SVector<int> recvmap,
          const DATA_TYPE* recv_buffer, array::ArrayView<DATA_TYPE, RANK, false> field,
-<<<<<<< HEAD
-                            typename std::enable_if<RANK==3, int>::type* = 0) {
+                            const typename std::enable_if<RANK==3, int>::type = 0) {
 
     const size_t p = blockIdx.x*blockDim.x + threadIdx.x;
     const size_t i = blockIdx.y*blockDim.y + threadIdx.y;
@@ -103,10 +97,7 @@
 template<typename DATA_TYPE, int RANK>
 __global__ void unpack_kernel(const int recvcnt, const array::SVector<int> recvmap,
          const DATA_TYPE* recv_buffer, array::ArrayView<DATA_TYPE, RANK, false> field,
-                            typename std::enable_if<RANK==1, int>::type* = 0) {
-=======
                             const typename std::enable_if<RANK==1, int>::type = 0) {
->>>>>>> 6d4657fe
 
     const size_t p = blockIdx.x*blockDim.x + threadIdx.x;
 
