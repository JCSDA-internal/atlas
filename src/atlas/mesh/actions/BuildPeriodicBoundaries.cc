--- conflicted
+++ resolved
@@ -14,18 +14,10 @@
 #include "atlas/mesh/Mesh.h"
 #include "atlas/mesh/Nodes.h"
 #include "atlas/mesh/actions/BuildPeriodicBoundaries.h"
-<<<<<<< HEAD
 #include "atlas/util/CoordinateEnums.h"
 #include "atlas/util/LonLatMicroDeg.h"
 #include "atlas/mesh/detail/PeriodicTransform.h"
-#include "atlas/array/Array.h"
-=======
-#include "atlas/internals/Parameters.h"
-#include "atlas/internals/Bitflags.h"
-#include "atlas/internals/LonLatMicroDeg.h"
-#include "atlas/internals/PeriodicTransform.h"
 #include "atlas/array.h"
->>>>>>> c9530428
 #include "atlas/array/ArrayView.h"
 #include "atlas/array/IndexView.h"
 #include "atlas/runtime/ErrorHandling.h"
@@ -81,7 +73,7 @@
         Topology::set(flags(jnode),Topology::PERIODIC);
         if( part(jnode) == mypart )
         {
-          LonLatMicroDeg ll(lonlat(jnode,internals::LON),lonlat(jnode,internals::LAT));
+          LonLatMicroDeg ll(lonlat(jnode,LON),lonlat(jnode,LAT));
           master_lookup[ ll.unique() ] = jnode;
           master_nodes.push_back( ll.lon() );
           master_nodes.push_back( ll.lat() );
@@ -93,7 +85,7 @@
         Topology::set(flags(jnode),Topology::PERIODIC);
         Topology::set(flags(jnode),Topology::GHOST);
         ghost(jnode) = 1;
-        LonLatMicroDeg ll(lonlat(jnode,internals::LON),lonlat(jnode,internals::LAT));
+        LonLatMicroDeg ll(lonlat(jnode,LON),lonlat(jnode,LAT));
         slave_lookup[ ll.unique() ] = jnode;
         slave_nodes.push_back( ll.lon() );
         slave_nodes.push_back( ll.lat() );
