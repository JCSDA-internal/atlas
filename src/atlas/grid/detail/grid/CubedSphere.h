--- conflicted
+++ resolved
@@ -407,21 +407,6 @@
         return ijt;
     }
 
-<<<<<<< HEAD
-    if (ijt[0] == N_-1 && ijt[1] == N_-1 && ijt[2] == nTiles_-1) {  // Final point
-      ijt[0] = N_;
-      ijt[1] = N_;
-      ijt[2] = nTiles_-1;
-    } else if (ijt[0] == N_-1 && ijt[1] == N_-1) {  // Corner
-      ijt[0] = 0;
-      ijt[1] = 0;
-      ijt[2] = ijt[2] + 1;
-    } else if (ijt[0] == N_-1) {  // Edge
-      ijt[0] = 0;
-      ijt[1] = ijt[1] + 1;
-    } else { // Internal points
-      ijt[0] = ijt[0] + 1;
-=======
     // Iterator start/end positions
     // ----------------------------
 
@@ -436,7 +421,6 @@
     }
     virtual std::unique_ptr<Grid::IteratorLonLat> lonlat_end() const override {
         return std::unique_ptr<Grid::IteratorLonLat>( new IteratorLonLat( *this, false ) );
->>>>>>> f528cd44
     }
     virtual std::unique_ptr<IteratorTIJ> tij_begin() const {
         return std::unique_ptr<IteratorTIJ>( new IteratorTIJ( *this ) );
@@ -477,12 +461,7 @@
     std::vector<int> npts_;
 
 private:
-<<<<<<< HEAD
-  std::string name_ = {"cubedsphere"};
-//  std::array<std::array<double,6>,2> ab2xyOffsets_;
-=======
     std::string name_ = {"cubedsphere"};
->>>>>>> f528cd44
 };
 
 
