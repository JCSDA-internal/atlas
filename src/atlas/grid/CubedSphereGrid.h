--- conflicted
+++ resolved
@@ -298,26 +298,12 @@
     inline int N() const { return grid_->N(); }
 
     /// @brief return tiles object.
-<<<<<<< HEAD
-    inline atlas::grid::CubedSphereTiles tiles() const { return grid_->tiles(); }
-=======
     inline CubedSphereTiles tiles() const { return grid_->tiles(); }
 
     /// @brief return cubed sphere projection object.
     inline const CubedSphereProjection& cubedSphereProjection() const {
         return dynamic_cast<const CubedSphereProjection&>(*projection().get());
     };
->>>>>>> 7c0300e1
-
-    /// @brief return cubed sphere projection object.
-    inline const projection::detail::CubedSphereProjectionBase& cubedSphereProjection() const {
-
-        const auto projPtr =
-            dynamic_cast<const projection::detail::CubedSphereProjectionBase*>
-            (projection().get());
-
-        return *projPtr;
-    };
 
     temporary::IterateTIJ tij() const { return temporary::IterateTIJ(*grid_); }
 
