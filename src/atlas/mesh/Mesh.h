/*
 * (C) Copyright 1996-2016 ECMWF.
 *
 * This software is licensed under the terms of the Apache Licence Version 2.0
 * which can be obtained at http://www.apache.org/licenses/LICENSE-2.0.
 * In applying this licence, ECMWF does not waive the privileges and immunities
 * granted to it by virtue of its status as an intergovernmental organisation nor
 * does it submit to any jurisdiction.
 */

#ifndef atlas_Mesh_h
#define atlas_Mesh_h

#include <map>
#include <iosfwd>
#include <string>
#include <vector>

#include "eckit/memory/Owned.h"
#include "eckit/memory/SharedPtr.h"

#include "atlas/internals/atlas_config.h"
#include "atlas/internals/ObjectRegistry.h"
#include "atlas/util/Metadata.h"
#include "atlas/util/Config.h"

//----------------------------------------------------------------------------------------------------------------------

namespace atlas {
namespace grid {
    class Grid;
    class GridDistribution;
} }

namespace atlas {
namespace mesh {
    class Nodes;
    class HybridElements;
    typedef HybridElements Edges;
    typedef HybridElements Cells;
} }

namespace atlas {
namespace deprecated {
    class FunctionSpace;
} }

namespace atlas {
namespace util {
namespace parallel {
namespace mpl {
    class HaloExchange;
    class GatherScatter;
    class Checksum;
} } } }

//----------------------------------------------------------------------------------------------------------------------

namespace atlas {
namespace mesh {

class Mesh : public eckit::Owned,
             public internals::Registered<Mesh> {
public: // types

    typedef eckit::SharedPtr<Mesh> Ptr;

public: // methods

    static Mesh* create( const eckit::Parametrisation& = util::Config() );
    static Mesh* create( const grid::Grid&, const eckit::Parametrisation& = util::Config() );

    /// @brief Construct a mesh from a Stream (serialization)
<<<<<<< HEAD
//    explicit Mesh(Stream&);
=======
    //  explicit Mesh(Stream&);
>>>>>>> b1329aeb

    /// @brief Construct a empty Mesh
    explicit Mesh(const eckit::Parametrisation& = util::Config());

    /// @brief Construct mesh from grid.
    /// The mesh is global and only has a "nodes" FunctionSpace
    Mesh(const grid::Grid&, const eckit::Parametrisation& = util::Config());

    /// Destructor
    /// @note No need to be virtual since this is not a base class.
    ~Mesh();

    util::Metadata& metadata() { return metadata_; }
    const util::Metadata& metadata() const { return metadata_; }

    void prettyPrint(std::ostream&) const;

    void print(std::ostream&) const;

    mesh::Nodes& createNodes(const grid::Grid& g);

    const mesh::Nodes& nodes() const { return *nodes_; }
          mesh::Nodes& nodes()       { return *nodes_; }

    const mesh::Cells& cells() const { return *cells_; }
          mesh::Cells& cells()       { return *cells_; }

    const mesh::Edges& edges() const { return *edges_; }
          mesh::Edges& edges()       { return *edges_; }

    const mesh::HybridElements& facets() const { return *facets_; }
          mesh::HybridElements& facets()       { return *facets_; }

    const mesh::HybridElements& ridges() const { return *ridges_; }
          mesh::HybridElements& ridges()       { return *ridges_; }

    const mesh::HybridElements& peaks() const { return *peaks_; }
          mesh::HybridElements& peaks()       { return *peaks_; }

    bool generated() const;

private:  // methods

    friend std::ostream& operator<<(std::ostream& s, const Mesh& p) {
        p.print(s);
        return s;
    }

    void createElements();

private: // members

    util::Metadata   metadata_;
    eckit::SharedPtr<mesh::Nodes> nodes_;
                                                      // dimensionality : 2D | 3D
                                                      //                  --------
    eckit::SharedPtr<mesh::HybridElements> cells_;    //                  2D | 3D
    eckit::SharedPtr<mesh::HybridElements> facets_;   //                  1D | 2D
    eckit::SharedPtr<mesh::HybridElements> ridges_;   //                  0D | 1D
    eckit::SharedPtr<mesh::HybridElements> peaks_;    //                  NA | 0D

    eckit::SharedPtr<mesh::HybridElements> edges_;  // alias to facets of 2D mesh, ridges of 3D mesh

    size_t dimensionality_;
};

//----------------------------------------------------------------------------------------------------------------------

// C wrapper interfaces to C++ routines
#define mesh_Nodes mesh::Nodes
#define mesh_Edges mesh::Edges
#define mesh_Cells mesh::Cells
extern "C"
{
  Mesh* atlas__Mesh__new ();
  void atlas__Mesh__delete (Mesh* This);
  mesh_Nodes* atlas__Mesh__create_nodes (Mesh* This, int nb_nodes);
  void atlas__Mesh__create_function_space (Mesh* This, char* name,char* shape_func,int shape[], int shape_size, int fortran_ordering);
  mesh_Nodes* atlas__Mesh__nodes (Mesh* This);
  mesh_Edges* atlas__Mesh__edges (Mesh* This);
  mesh_Cells* atlas__Mesh__cells (Mesh* This);
}
#undef mesh_Nodes
#undef mesh_Edges
#undef mesh_Cells

//----------------------------------------------------------------------------------------------------------------------

} // namespace mesh
} // namespace atlas

#endif // atlas_Mesh_h<|MERGE_RESOLUTION|>--- conflicted
+++ resolved
@@ -71,11 +71,7 @@
     static Mesh* create( const grid::Grid&, const eckit::Parametrisation& = util::Config() );
 
     /// @brief Construct a mesh from a Stream (serialization)
-<<<<<<< HEAD
-//    explicit Mesh(Stream&);
-=======
     //  explicit Mesh(Stream&);
->>>>>>> b1329aeb
 
     /// @brief Construct a empty Mesh
     explicit Mesh(const eckit::Parametrisation& = util::Config());
