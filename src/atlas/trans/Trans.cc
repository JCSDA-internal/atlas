/*
 * (C) Copyright 1996-2016 ECMWF.
 *
 * This software is licensed under the terms of the Apache Licence Version 2.0
 * which can be obtained at http://www.apache.org/licenses/LICENSE-2.0.
 * In applying this licence, ECMWF does not waive the privileges and immunities
 * granted to it by virtue of its status as an intergovernmental organisation nor
 * does it submit to any jurisdiction.
 */

#include "atlas/trans/Trans.h"

#include "eckit/parser/JSON.h"
#include "atlas/array/Array.h"
#include "atlas/functionspace/NodeColumns.h"
#include "atlas/functionspace/Spectral.h"
#include "atlas/functionspace/StructuredColumns.h"
#include "atlas/grid/lonlat/LonLat.h"
#include "atlas/internals/IsGhost.h"
#include "atlas/mesh/Nodes.h"
#include "atlas/runtime/ErrorHandling.h"

// anonymous namespace
namespace {

void trans_check(const int code, const char* msg, const eckit::CodeLocation& location) {
  if(code != TRANS_SUCCESS) {
    std::stringstream errmsg;
    errmsg << "atlas::trans ERROR: " << msg << " failed: \n";
    errmsg << ::trans_error_msg(code);
    throw eckit::Exception(errmsg.str(),location);
  }
}

} // end anonymous namespace

#define TRANS_CHECK( CALL ) trans_check(CALL, #CALL, Here() )

using atlas::internals::Topology;
using atlas::functionspace::NodeColumns;
using atlas::functionspace::Spectral;

namespace atlas {
namespace trans {

Trans::Trans(const grid::Grid& grid, const Trans::Options& p)
{
  const grid::Structured* reduced = dynamic_cast<const grid::Structured*>(&grid);
  if( !reduced )
    throw eckit::BadCast("Grid is not a grid::Structured type. Cannot partition using IFS trans",Here());
  size_t nsmax = 0;
  ctor_rgg(reduced->nlat(),reduced->pl().data(), nsmax, p);
}

Trans::Trans(const size_t N, const Trans::Options& p)
{
  size_t nsmax = 0;
  std::vector<long> pl(2*N,4*N);
  ctor_rgg(pl.size(),pl.data(), nsmax, p);
}

Trans::Trans(const grid::Grid& grid, const size_t nsmax, const Trans::Options& p )
{
<<<<<<< HEAD
  const grid::global::Structured* structured = dynamic_cast<const grid::global::Structured*>(&grid);
  if( !structured )
    throw eckit::BadCast("Grid is not a grid::Structured type. Cannot partition using IFS trans",Here());

  const grid::global::lonlat::LonLat* lonlat
      = dynamic_cast<const grid::global::lonlat::LonLat*>(structured);

  if( lonlat && nsmax > 0 )
  {
    if( lonlat->reduced() ) throw eckit::BadParameter("Cannot transform a reduced lonlat grid");
    if( lonlat->shifted().lonlat() && !lonlat->shifted() )
      ctor_lonlat( lonlat->nlonmax(), lonlat->nlat(), nsmax, p );
    else
      throw eckit::BadParameter("Cannot transform a shifted lat or shifted lon grid");
  }
  else
    ctor_rgg(structured->nlat(),structured->pl().data(), nsmax, p);
=======
  const grid::Structured* structured = dynamic_cast<const grid::Structured*>(&grid);
  if (!structured) {
    throw eckit::BadCast("Grid is not a grid::Structured type. Cannot partition using IFS trans", Here());
  }

  const grid::lonlat::LonLat* lonlat = dynamic_cast<const grid::lonlat::LonLat*>(structured);
  if (lonlat) {
    if (lonlat->reduced()) {
        throw eckit::BadParameter("Cannot transform a ReducedLonLat grid");
    }
    else if (lonlat->shifted()(grid::lonlat::Shift::LON) != lonlat->shifted()(grid::lonlat::Shift::LAT)) {
        throw eckit::BadParameter("Cannot transform a ShiftedLat or ShiftedLon grid");
    }
    ctor_lonlat( lonlat->nlonmax(), lonlat->nlat(), nsmax, p );
  }
  else {
    ctor_rgg(structured->nlat(), structured->pl().data(), nsmax, p);
  }
>>>>>>> e7ac1479
}

Trans::Trans(const size_t N, const size_t nsmax, const Trans::Options& p)
{
  std::vector<long> pl(2*N,4*N);
  ctor_rgg(pl.size(),pl.data(), nsmax, p);
}

Trans::~Trans()
{
  ::trans_delete(&trans_);
}

void Trans::ctor_rgg(const size_t nlat, const long pl[], size_t nsmax, const Trans::Options& p )
{
  std::vector<int> nloen(nlat);
  for( size_t jlat=0; jlat<nlat; ++jlat )
    nloen[jlat] = pl[jlat];
  TRANS_CHECK(::trans_new(&trans_));
  TRANS_CHECK(::trans_set_resol(&trans_,nlat,nloen.data()));
  TRANS_CHECK(::trans_set_trunc(&trans_,nsmax));
  TRANS_CHECK(::trans_set_cache(&trans_,p.cache(),p.cachesize()));

  if( !p.read().empty() )
  {
    if( eckit::PathName(p.read()).exists() )
    {
      std::stringstream msg; msg << "File " << p.read() << "doesn't exist";
      throw eckit::CantOpenFile(msg.str(),Here());
    }
    TRANS_CHECK(::trans_set_read(&trans_,p.read().c_str()));
  }
  if( !p.write().empty() )
    TRANS_CHECK(::trans_set_write(&trans_,p.write().c_str()));

  trans_.fft = p.fft();
  trans_.lsplit = p.split_latitudes();
  trans_.flt = p.flt();

  TRANS_CHECK(::trans_setup(&trans_));
}

void Trans::ctor_lonlat(const size_t nlon, const size_t nlat, size_t nsmax, const Trans::Options& p )
{
  TRANS_CHECK(::trans_new(&trans_));
  TRANS_CHECK(::trans_set_resol_lonlat(&trans_,nlon,nlat));
  TRANS_CHECK(::trans_set_trunc(&trans_,nsmax));
  TRANS_CHECK(::trans_set_cache(&trans_,p.cache(),p.cachesize()));

  if( ! p.read().empty() )
  {
    if( eckit::PathName(p.read()).exists() )
    {
      std::stringstream msg; msg << "File " << p.read() << "doesn't exist";
      throw eckit::CantOpenFile(msg.str(),Here());
    }
    TRANS_CHECK(::trans_set_read(&trans_,p.read().c_str()));
  }
  if( !p.write().empty() )
    TRANS_CHECK(::trans_set_write(&trans_,p.write().c_str()));

  trans_.fft = p.fft();
  trans_.lsplit = p.split_latitudes();
  trans_.flt = p.flt();

  TRANS_CHECK(::trans_setup(&trans_));
}

Trans::Options::Options() : eckit::Properties()
{
  set_cache(0,0);
  set_split_latitudes(true);
  set_fft(FFTW);
  set_flt(false);
}

void Trans::Options::set_cache(const void* buffer, size_t size)
{
  cacheptr_=buffer;
  cachesize_=size;
}

const void* Trans::Options::cache() const
{
  return cacheptr_;
}

size_t Trans::Options::cachesize() const
{
  return cachesize_;
}

void Trans::Options::print( std::ostream& s) const
{
  eckit::JSON js(s);
  js.precision(16);
  js << *this;
}

void Trans::Options::set_fft( FFT fft )
{
  if( fft == FFTW )
  {
    set( "fft", "FFTW" );
  }
  else if( fft == FFT992 )
  {
    set( "fft", "FFT992" );
  }
  else
  {
    NOTIMP;
  }
}

void Trans::Options::set_split_latitudes( bool split )
{
  set("split_latitudes",split);
}

void Trans::Options::set_flt( bool flt )
{
  set("flt",flt);
}

bool Trans::Options::split_latitudes() const
{
  return get("split_latitudes");
}

FFT Trans::Options::fft() const
{
  std::string fftstr = get( "fft" );
  if( fftstr == "FFTW" )
    return FFTW;
  else if( fftstr == "FFT992" )
    return FFT992;
  else
    NOTIMP;
  return FFTW;
}

bool Trans::Options::flt() const
{
  return get("flt");
}


void Trans::Options::set_read(const std::string& file)
{
  set("read",file);
}

std::string Trans::Options::read() const
{
  if( has("read") )
    return get("read");
  else
    return std::string();
}

void Trans::Options::set_write(const std::string& file)
{
  set("write",file);
}

std::string Trans::Options::write() const
{
  if( has("write") )
    return get("write");
  else
    return std::string();
}

eckit::Params::value_t getValue( const Trans::Options& p, const eckit::Params::key_t& key )
{
  return p.get(key);
}

void print( const Trans::Options& p, std::ostream& s )
{
  p.print(s);
}

void encode( const Trans::Options& p, eckit::Stream& s )
{
  s << p;
}


// --------------------------------------------------------------------------------------------



void Trans::dirtrans(const functionspace::NodeColumns& gp, const field::Field& gpfield,
                     const Spectral& sp, field::Field& spfield, const TransParameters& context) const
{
  field::FieldSet gpfields; gpfields.add(gpfield);
  field::FieldSet spfields; spfields.add(spfield);
  dirtrans(gp,gpfields,sp,spfields,context);
}


// --------------------------------------------------------------------------------------------


void Trans::dirtrans(const functionspace::NodeColumns& gp,const field::FieldSet& gpfields,
                     const Spectral& sp, field::FieldSet& spfields, const TransParameters& context) const
{
  // Count total number of fields and do sanity checks
  int nfld(0);
  for(size_t jfld = 0; jfld < gpfields.size(); ++jfld)
  {
    const field::Field& f = gpfields[jfld];
    nfld += f.stride(0);
  }

  int trans_spnfld(0);
  for(size_t jfld = 0; jfld < spfields.size(); ++jfld)
  {
    const field::Field& f = spfields[jfld];
    trans_spnfld += f.stride(0);
  }

  if( nfld != trans_spnfld )
  {
    throw eckit::SeriousBug("dirtrans: different number of gridpoint fields than spectral fields",Here());
  }
  // Arrays Trans expects
  array::ArrayT<double> rgp(nfld,ngptot());
  array::ArrayT<double> rspec(nspec2(),nfld);

  array::ArrayView<double,2> rgpview (rgp);
  array::ArrayView<double,2> rspecview (rspec);

  // Pack gridpoints
  {
    internals::IsGhost is_ghost(gp.nodes());
    size_t f=0;
    for( size_t jfld=0; jfld<gpfields.size(); ++jfld )
    {
      const array::ArrayView<double,2> gpfield ( gpfields[jfld].data<double>(), array::make_shape(gpfields[jfld].shape(0),gpfields[jfld].stride(0)) );
      const size_t nvars = gpfield.shape(1);
      for( size_t jvar=0; jvar<nvars; ++jvar )
      {
        size_t n=0;
        for( size_t jnode=0; jnode<gpfield.shape(0); ++jnode )
        {
          if( !is_ghost(jnode) )
          {
            rgpview(f,n) = gpfield(jnode,jvar);
            ++n;
          }
        }
        ASSERT( (int)n == ngptot() );
        ++f;
      }
    }
  }

  // Do transform
  {
    struct ::DirTrans_t transform = ::new_dirtrans(&trans_);
    transform.nscalar    = nfld;
    transform.rgp        = rgp.data();
    transform.rspscalar  = rspec.data();

    TRANS_CHECK( ::trans_dirtrans(&transform) );
  }

  // Unpack the spectral fields
  {
    size_t f=0;
    for( size_t jfld=0; jfld<spfields.size(); ++jfld )
    {
      array::ArrayView<double,2> spfield ( spfields[jfld].data<double>(), array::make_shape(spfields[jfld].shape(0),spfields[jfld].stride(0)) );

      const size_t nvars = spfield.shape(1);

      for( size_t jvar=0; jvar<nvars; ++jvar )
      {
        for( int jwave=0; jwave<nspec2(); ++jwave )
        {
          spfield(jwave,jvar) = rspecview(jwave,f);
        }
        ++f;
      }
    }
  }

}

// --------------------------------------------------------------------------------------------



void Trans::dirtrans(
    const field::Field& gpfield,
          field::Field& spfield,
    const TransParameters& context) const
{
  ASSERT( gpfield.functionspace() == 0 ||
          gpfield.functionspace().cast<functionspace::StructuredColumns>() );
  ASSERT( spfield.functionspace() == 0 ||
          spfield.functionspace().cast<functionspace::Spectral>() );
  if ( gpfield.stride(0) != spfield.stride(0) )
  {
    throw eckit::SeriousBug("dirtrans: different number of gridpoint fields than spectral fields",Here());
  }
  if ( (int)gpfield.shape(0) != ngptot() )
  {
    throw eckit::SeriousBug("dirtrans: slowest moving index must be ngptot",Here());
  }
  const int nfld = gpfield.stride(0);

  array::ArrayView<double,2> rgp   (gpfield);
  array::ArrayView<double,2> rspec (spfield);

  // Do transform
  {
    struct ::DirTrans_t transform = ::new_dirtrans(&trans_);
    transform.nscalar    = nfld;
    transform.rgp        = rgp.data();
    transform.rspscalar  = rspec.data();
    transform.ngpblks    = rgp.shape(0);
    transform.nproma     = 1;
    TRANS_CHECK( ::trans_dirtrans(&transform) );
  }
}


void Trans::dirtrans(
    const field::FieldSet& gpfields,
          field::FieldSet& spfields,
    const TransParameters& context) const
{
  // Count total number of fields and do sanity checks
  int nfld(0);
  for(size_t jfld = 0; jfld < gpfields.size(); ++jfld)
  {
    const field::Field& f = gpfields[jfld];
    nfld += f.stride(0);
    ASSERT( f.functionspace() == 0 ||
            f.functionspace().cast<functionspace::StructuredColumns>() );
  }

  int trans_spnfld(0);
  for(size_t jfld = 0; jfld < spfields.size(); ++jfld)
  {
    const field::Field& f = spfields[jfld];
    trans_spnfld += f.stride(0);
  }

  if( nfld != trans_spnfld )
  {
    throw eckit::SeriousBug("dirtrans: different number of gridpoint fields than spectral fields",Here());
  }
  // Arrays Trans expects
  array::ArrayT<double> rgp(nfld,ngptot());
  array::ArrayT<double> rspec(nspec2(),nfld);

  array::ArrayView<double,2> rgpview (rgp);
  array::ArrayView<double,2> rspecview (rspec);

  // Pack gridpoints
  {
    size_t f=0;
    for( size_t jfld=0; jfld<gpfields.size(); ++jfld )
    {
      const array::ArrayView<double,2> gpfield ( gpfields[jfld].data<double>(), array::make_shape(gpfields[jfld].shape(0),gpfields[jfld].stride(0)) );
      const size_t nvars = gpfield.shape(1);
      for( size_t jvar=0; jvar<nvars; ++jvar )
      {
        for( size_t jnode=0; jnode<gpfield.shape(0); ++jnode )
        {
          rgpview(f,jnode) = gpfield(jnode,jvar);
        }
        ++f;
      }
    }
  }

  // Do transform
  {
    struct ::DirTrans_t transform = ::new_dirtrans(&trans_);
    transform.nscalar    = nfld;
    transform.rgp        = rgp.data();
    transform.rspscalar  = rspec.data();

    TRANS_CHECK( ::trans_dirtrans(&transform) );
  }

  // Unpack the spectral fields
  {
    size_t f=0;
    for( size_t jfld=0; jfld<spfields.size(); ++jfld )
    {
      array::ArrayView<double,2> spfield ( spfields[jfld].data<double>(), array::make_shape(spfields[jfld].shape(0),spfields[jfld].stride(0)) );

      const size_t nvars = spfield.shape(1);

      for( size_t jvar=0; jvar<nvars; ++jvar )
      {
        for( int jwave=0; jwave<nspec2(); ++jwave )
        {
          spfield(jwave,jvar) = rspecview(jwave,f);
        }
        ++f;
      }
    }
  }
}

// --------------------------------------------------------------------------------------------


void Trans::invtrans(const Spectral& sp, const field::Field& spfield,
                     const functionspace::NodeColumns& gp, field::Field& gpfield, const TransParameters& context) const
{
  field::FieldSet spfields; spfields.add(spfield);
  field::FieldSet gpfields; gpfields.add(gpfield);
  invtrans(sp,spfields,gp,gpfields,context);
}


// --------------------------------------------------------------------------------------------


void Trans::invtrans(const Spectral& sp, const field::FieldSet& spfields,
                     const functionspace::NodeColumns& gp, field::FieldSet& gpfields, const TransParameters& context) const
{
  // Count total number of fields and do sanity checks
  int nfld(0);
  for(size_t jfld = 0; jfld < gpfields.size(); ++jfld)
  {
    const field::Field& f = gpfields[jfld];
    nfld += f.stride(0);
  }

  int nb_spectral_fields(0);
  for(size_t jfld = 0; jfld < spfields.size(); ++jfld)
  {
    const field::Field& f = spfields[jfld];
    nb_spectral_fields += f.stride(0);
  }

  if( nfld != nb_spectral_fields )
    throw eckit::SeriousBug("invtrans: different number of gridpoint fields than spectral fields",Here());

  // Arrays Trans expects
  array::ArrayT<double> rgp(nfld,ngptot());
  array::ArrayT<double> rspec(nspec2(),nfld);

  array::ArrayView<double,2> rgpview (rgp);
  array::ArrayView<double,2> rspecview (rspec);

  // Pack spectral fields
  {
    int f=0;
    for(size_t jfld = 0; jfld < spfields.size(); ++jfld)
    {
      const array::ArrayView<double,2> field ( spfields[jfld].data<double>(), array::make_shape(spfields[jfld].shape(0),spfields[jfld].stride(0)) );
      const int nvars = field.shape(1);

      for( int jvar=0; jvar<nvars; ++jvar )
      {
        for( int jwave=0; jwave<nspec2(); ++jwave )
        {
          rspecview(jwave,f) = field(jwave,jvar);
        }
        ++f;
      }
    }
  }

  // Do transform
  {
    struct ::InvTrans_t transform = ::new_invtrans(&trans_);
    transform.nscalar    = nfld;
    transform.rgp        = rgp.data();
    transform.rspscalar  = rspec.data();

    TRANS_CHECK(::trans_invtrans(&transform));
  }

  // Unpack the gridpoint fields
  {
    internals::IsGhost is_ghost( gp.nodes());
    int f=0;
    for(size_t jfld = 0; jfld < gpfields.size(); ++jfld)
    {
      array::ArrayView<double,2> field ( gpfields[jfld].data<double>(), array::make_shape(gpfields[jfld].shape(0),gpfields[jfld].stride(0)) );
      const size_t nvars = field.shape(1);

      for( size_t jvar=0; jvar<nvars; ++jvar )
      {
        int n=0;
        for( size_t jnode=0; jnode<field.shape(0); ++jnode )
        {
          if( !is_ghost(jnode) )
          {
            field(jnode,jvar) = rgpview(f,n);
            ++n;
          }
        }
        ASSERT( n == ngptot() );
        ++f;
      }
    }
  }

}

// --------------------------------------------------------------------------------------------


void Trans::invtrans(const  field::Field& spfield,
                            field::Field& gpfield,
                     const TransParameters& context) const
{
  ASSERT( gpfield.functionspace() == 0 ||
          gpfield.functionspace().cast<functionspace::StructuredColumns>() );
  ASSERT( spfield.functionspace() == 0 ||
          spfield.functionspace().cast<functionspace::Spectral>() );
  if ( gpfield.stride(0) != spfield.stride(0) )
  {
    throw eckit::SeriousBug("dirtrans: different number of gridpoint fields than spectral fields",Here());
  }
  if ( (int)gpfield.shape(0) != ngptot() )
  {
    throw eckit::SeriousBug("dirtrans: slowest moving index must be ngptot",Here());
  }
  const int nfld = gpfield.stride(0);

  array::ArrayView<double,2> rgp   (gpfield);
  array::ArrayView<double,2> rspec (spfield);

  // Do transform
  {
    struct ::InvTrans_t transform = ::new_invtrans(&trans_);
    transform.nscalar    = nfld;
    transform.rgp        = rgp.data();
    transform.rspscalar  = rspec.data();
    transform.ngpblks    = rgp.shape(0);
    transform.nproma     = 1;
    TRANS_CHECK( ::trans_invtrans(&transform) );
  }
}


// --------------------------------------------------------------------------------------------


void Trans::invtrans(const  field::FieldSet& spfields,
                            field::FieldSet& gpfields,
                     const TransParameters& context) const
{
  // Count total number of fields and do sanity checks
  int nfld(0);
  for(size_t jfld = 0; jfld < gpfields.size(); ++jfld)
  {
    const field::Field& f = gpfields[jfld];
    nfld += f.stride(0);
    ASSERT( f.functionspace() == 0 ||
            f.functionspace().cast<functionspace::StructuredColumns>() );
  }

  int nb_spectral_fields(0);
  for(size_t jfld = 0; jfld < spfields.size(); ++jfld)
  {
    const field::Field& f = spfields[jfld];
    nb_spectral_fields += f.stride(0);
  }

  if( nfld != nb_spectral_fields ) {
    std::stringstream msg;
    msg << "invtrans: different number of gridpoint fields than spectral fields"
        << "[ " << nfld << " != " << nb_spectral_fields << " ]";
    throw eckit::SeriousBug(msg.str(),Here());
  }

  // Arrays Trans expects
  array::ArrayT<double> rgp(nfld,ngptot());
  array::ArrayT<double> rspec(nspec2(),nfld);

  array::ArrayView<double,2> rgpview (rgp);
  array::ArrayView<double,2> rspecview (rspec);

  // Pack spectral fields
  {
    int f=0;
    for(size_t jfld = 0; jfld < spfields.size(); ++jfld)
    {
      const array::ArrayView<double,2> field ( spfields[jfld].data<double>(), array::make_shape(spfields[jfld].shape(0),spfields[jfld].stride(0)) );
      const int nvars = field.shape(1);

      for( int jvar=0; jvar<nvars; ++jvar )
      {
        for( int jwave=0; jwave<nspec2(); ++jwave )
        {
          rspecview(jwave,f) = field(jwave,jvar);
        }
        ++f;
      }
    }
  }

  // Do transform
  {
    struct ::InvTrans_t transform = ::new_invtrans(&trans_);
    transform.nscalar    = nfld;
    transform.rgp        = rgp.data();
    transform.rspscalar  = rspec.data();

    TRANS_CHECK(::trans_invtrans(&transform));
  }

  // Unpack the gridpoint fields
  {
    int f=0;
    for(size_t jfld = 0; jfld < gpfields.size(); ++jfld)
    {
      array::ArrayView<double,2> field ( gpfields[jfld].data<double>(), array::make_shape(gpfields[jfld].shape(0),gpfields[jfld].stride(0)) );
      const size_t nvars = field.shape(1);

      for( size_t jvar=0; jvar<nvars; ++jvar )
      {
        for( size_t jnode=0; jnode<field.shape(0); ++jnode )
        {
          field(jnode,jvar) = rgpview(f,jnode);
        }
        ++f;
      }
    }
  }
}

// -----------------------------------------------------------------------------------------------

void Trans::dirtrans_wind2vordiv(const functionspace::NodeColumns& gp, const field::Field& gpwind,
                                 const Spectral& sp, field::Field& spvor, field::Field&spdiv,
                                 const TransParameters& context) const
{
  // Count total number of fields and do sanity checks
  size_t nfld = spvor.stride(0);
  if( spdiv.shape(0) != spvor.shape(0) ) throw eckit::SeriousBug("invtrans: vorticity not compatible with divergence.",Here());
  if( spdiv.shape(1) != spvor.shape(1) ) throw eckit::SeriousBug("invtrans: vorticity not compatible with divergence.",Here());
  size_t nwindfld = gpwind.stride(0);
  if (nwindfld != 2*nfld && nwindfld != 3*nfld) throw eckit::SeriousBug("dirtrans: wind field is not compatible with vorticity, divergence.",Here());

  if( spdiv.shape(0) != size_t(nspec2()) ) {
    std::stringstream msg;
    msg << "dirtrans: Spectral vorticity and divergence have wrong dimension: nspec2 "<<spdiv.shape(0)<<" should be "<<nspec2();
    throw eckit::SeriousBug(msg.str(),Here());
  }

  if( spvor.size() == 0 ) throw eckit::SeriousBug("dirtrans: spectral vorticity field is empty.");
  if( spdiv.size() == 0 ) throw eckit::SeriousBug("dirtrans: spectral divergence field is empty.");

  // Arrays Trans expects
  array::ArrayT<double> rgp(2*nfld,ngptot());
  array::ArrayView<double,2> rgpview (rgp);

  // Pack gridpoints
  {
    internals::IsGhost is_ghost( gp.nodes() );
    size_t f=0;
    array::ArrayView<double,3> wind ( gpwind.data<double>(), array::make_shape(gpwind.shape(0),nfld,nwindfld/nfld) );
    for( size_t jcomp=0; jcomp<2; ++jcomp )
    {
      for( size_t jfld=0; jfld<nfld; ++jfld )
      {
        int n = 0;
        for( size_t jnode=0; jnode<gpwind.shape(0); ++jnode )
        {
          if( !is_ghost(jnode) )
          {
            rgpview(f,n) = wind(jnode,jfld,jcomp);
            ++n;
          }
        }
        ASSERT( n == ngptot() );
        ++f;
      }
    }

  }

  // Do transform
  {
    struct ::DirTrans_t transform = ::new_dirtrans(&trans_);
    transform.nvordiv = nfld;
    transform.rgp     = rgp.data();
    transform.rspvor  = spvor.data<double>();
    transform.rspdiv  = spdiv.data<double>();

    ASSERT( transform.rspvor );
    ASSERT( transform.rspdiv );
    TRANS_CHECK( ::trans_dirtrans(&transform) );
  }

}


void Trans::invtrans_vordiv2wind(const Spectral& sp, const field::Field& spvor, const field::Field& spdiv,
                                 const functionspace::NodeColumns& gp, field::Field& gpwind, const TransParameters&) const
{
  // Count total number of fields and do sanity checks
  size_t nfld = spvor.stride(0);
  if( spdiv.shape(0) != spvor.shape(0) ) throw eckit::SeriousBug("invtrans: vorticity not compatible with divergence.",Here());
  if( spdiv.shape(1) != spvor.shape(1) ) throw eckit::SeriousBug("invtrans: vorticity not compatible with divergence.",Here());
  size_t nwindfld = gpwind.stride(0);
  if (nwindfld != 2*nfld && nwindfld != 3*nfld) throw eckit::SeriousBug("invtrans: wind field is not compatible with vorticity, divergence.",Here());

  if( spdiv.shape(0) != size_t(nspec2()) ) {
    std::stringstream msg;
    msg << "invtrans: Spectral vorticity and divergence have wrong dimension: nspec2 "<<spdiv.shape(0)<<" should be "<<nspec2();
    throw eckit::SeriousBug(msg.str(),Here());
  }

  ASSERT( spvor.rank() == 2 );
  ASSERT( spdiv.rank() == 2 );
  if( spvor.size() == 0 ) throw eckit::SeriousBug("invtrans: spectral vorticity field is empty.");
  if( spdiv.size() == 0 ) throw eckit::SeriousBug("invtrans: spectral divergence field is empty.");

  // Arrays Trans expects
  array::ArrayT<double> rgp(2*nfld,ngptot());
  array::ArrayView<double,2> rgpview (rgp);

  // Do transform
  {
    struct ::InvTrans_t transform = ::new_invtrans(&trans_);
    transform.nvordiv = nfld;
    transform.rgp     = rgp.data();
    transform.rspvor  = spvor.data<double>();
    transform.rspdiv  = spdiv.data<double>();

    ASSERT( transform.rspvor );
    ASSERT( transform.rspdiv );
    TRANS_CHECK(::trans_invtrans(&transform));
  }

  // Unpack the gridpoint fields
  {
    internals::IsGhost is_ghost( gp.nodes() );

    size_t f=0;
    array::ArrayView<double,3> wind ( gpwind.data<double>(), array::make_shape(gpwind.shape(0),nfld,nwindfld/nfld) );
    for( size_t jcomp=0; jcomp<2; ++jcomp )
    {
      for( size_t jfld=0; jfld<nfld; ++jfld )
      {
        int n = 0;
        for( size_t jnode=0; jnode<gpwind.shape(0); ++jnode )
        {
          if( !is_ghost(jnode) )
          {
            wind(jnode,jfld,jcomp) = rgpview(f,n);
            ++n;
          }
        }
        ASSERT( n == ngptot() );
        ++f;
      }
    }
  }

}





Trans* atlas__Trans__new (const grid::Grid* grid, int nsmax)
{
  Trans* trans;
  ATLAS_ERROR_HANDLING(
    ASSERT( grid );
    trans = new Trans(*grid,nsmax);
  );
  return trans;
}

void atlas__Trans__delete (Trans* This)
{
  ASSERT( This );
  ATLAS_ERROR_HANDLING( delete This );
}

int atlas__Trans__handle (const Trans* This)
{
  ASSERT( This );
  ATLAS_ERROR_HANDLING( return This->handle() );
  return 0;
}

///////////////////////////////////////////////////////////////////////////////


void Trans::distspec( const int nb_fields, const int origin[], const double global_spectra[], double spectra[] ) const
{
  struct ::DistSpec_t args = new_distspec(&trans_);
    args.nfld = nb_fields;
    args.rspecg = global_spectra;
    args.nfrom = origin;
    args.rspec = spectra;
  TRANS_CHECK( ::trans_distspec(&args) );
}

///////////////////////////////////////////////////////////////////////////////

void Trans::gathspec( const int nb_fields, const int destination[], const double spectra[], double global_spectra[] ) const
{
  struct ::GathSpec_t args = new_gathspec(&trans_);
    args.nfld = nb_fields;
    args.rspecg = global_spectra;
    args.nto = destination;
    args.rspec = spectra;
  TRANS_CHECK( ::trans_gathspec(&args) );
}

///////////////////////////////////////////////////////////////////////////////

void Trans::distgrid( const int nb_fields, const int origin[], const double global_fields[], double fields[] ) const
{
  struct ::DistGrid_t args = new_distgrid(&trans_);
    args.nfld  = nb_fields;
    args.nfrom = origin;
    args.rgpg  = global_fields;
    args.rgp   = fields;
  TRANS_CHECK( ::trans_distgrid(&args) );
}

///////////////////////////////////////////////////////////////////////////////

void Trans::gathgrid( const int nb_fields, const int destination[], const double fields[], double global_fields[] ) const
{
  struct ::GathGrid_t args = new_gathgrid(&trans_);
    args.nfld = nb_fields;
    args.nto  = destination;
    args.rgp  = fields;
    args.rgpg = global_fields;
  TRANS_CHECK( ::trans_gathgrid(&args) );
}

///////////////////////////////////////////////////////////////////////////////

void Trans::invtrans( const int nb_fields, const double scalar_spectra[], double scalar_fields[] ) const
{
  struct ::InvTrans_t args = new_invtrans(&trans_);
    args.nscalar = nb_fields;
    args.rspscalar = scalar_spectra;
    args.rgp = scalar_fields;
  TRANS_CHECK( ::trans_invtrans(&args) );
}

///////////////////////////////////////////////////////////////////////////////

void Trans::invtrans( const int nb_fields, const double vorticity_spectra[], const double divergence_spectra[], double wind_fields[] ) const
{
  struct ::InvTrans_t args = new_invtrans(&trans_);
    args.nvordiv = nb_fields;
    args.rspvor = vorticity_spectra;
    args.rspdiv = divergence_spectra;
    args.rgp = wind_fields;
  TRANS_CHECK( ::trans_invtrans(&args) );
}

///////////////////////////////////////////////////////////////////////////////

void Trans::dirtrans( const int nb_fields, const double scalar_fields[], double scalar_spectra[] ) const
{
  struct ::DirTrans_t args = new_dirtrans(&trans_);
    args.nscalar = nb_fields;
    args.rgp = scalar_fields;
    args.rspscalar = scalar_spectra;
  TRANS_CHECK( ::trans_dirtrans(&args) );
}

///////////////////////////////////////////////////////////////////////////////

void Trans::dirtrans( const int nb_fields, const double wind_fields[], double vorticity_spectra[], double divergence_spectra[] ) const
{
  struct ::DirTrans_t args = new_dirtrans(&trans_);
    args.nvordiv = nb_fields;
    args.rspvor = vorticity_spectra;
    args.rspdiv = divergence_spectra;
    args.rgp    = wind_fields;
  TRANS_CHECK( ::trans_dirtrans(&args) );
}

///////////////////////////////////////////////////////////////////////////////

void atlas__Trans__distspec( const Trans* t, int nb_fields, int origin[], double global_spectra[], double spectra[] )
{
  ATLAS_ERROR_HANDLING(
    ASSERT( t );
    return t->distspec(nb_fields,origin,global_spectra,spectra);
  );
}

void atlas__Trans__gathspec( const Trans* t, int nb_fields, int destination[], double spectra[], double global_spectra[] )
{
  ATLAS_ERROR_HANDLING(
    ASSERT( t );
    return t->gathspec(nb_fields,destination,spectra,global_spectra);
  );
}

void atlas__Trans__distgrid( const Trans* t, int nb_fields, int origin[], double global_fields[], double fields[] )
{
  ATLAS_ERROR_HANDLING(
    ASSERT( t );
    return t->distgrid(nb_fields,origin,global_fields,fields);
  );
}

void atlas__Trans__gathgrid( const Trans* t, int nb_fields, int destination[], double fields[], double global_fields[] )
{
  ATLAS_ERROR_HANDLING(
    ASSERT( t );
    return t->gathgrid(nb_fields,destination,fields,global_fields);
  );
}

void atlas__Trans__invtrans_scalar( const Trans* t, int nb_fields, double scalar_spectra[], double scalar_fields[] )
{
  ATLAS_ERROR_HANDLING(
    ASSERT( t );
    return t->invtrans(nb_fields,scalar_spectra,scalar_fields);
  );
}

void atlas__Trans__invtrans_vordiv2wind( const Trans* t, int nb_fields, double vorticity_spectra[], double divergence_spectra[], double wind_fields[] )
{
  ATLAS_ERROR_HANDLING(
    ASSERT( t );
    return t->invtrans(nb_fields,vorticity_spectra,divergence_spectra,wind_fields);
  );
}

void atlas__Trans__dirtrans_scalar( const Trans* t, int nb_fields, double scalar_fields[], double scalar_spectra[] )
{
  ATLAS_ERROR_HANDLING(
    ASSERT( t );
    return t->dirtrans(nb_fields,scalar_fields,scalar_spectra);
  );
}

void atlas__Trans__dirtrans_wind2vordiv( const Trans* t, int nb_fields, double wind_fields[], double vorticity_spectra[], double divergence_spectra[] )
{
  ATLAS_ERROR_HANDLING(
    ASSERT( t );
    return t->dirtrans(nb_fields,wind_fields,vorticity_spectra,divergence_spectra);
  );
}

int atlas__Trans__nproc (const Trans* This)
{
  ATLAS_ERROR_HANDLING(
    ASSERT( This );
    return This->nproc();
  );
  return 0;
}

int atlas__Trans__myproc (const Trans* This, int proc0)
{
  ATLAS_ERROR_HANDLING(
    ASSERT( This );
    return This->myproc(proc0);
  );
  return 0;
}

int atlas__Trans__ndgl (const Trans* This)
{
  ATLAS_ERROR_HANDLING(
    ASSERT( This );
    return This->ndgl();
  );
  return 0;
}

int atlas__Trans__nsmax (const Trans* This)
{
  ATLAS_ERROR_HANDLING(
    ASSERT( This );
    return This->nsmax();
  );
  return 0;
}

int atlas__Trans__ngptot (const Trans* This)
{
  ASSERT( This );
  ATLAS_ERROR_HANDLING( return This->ngptot() );
  return 0;
}

int atlas__Trans__ngptotg (const Trans* This)
{
  ASSERT( This );
  ATLAS_ERROR_HANDLING( return This->ngptotg() );
  return 0;
}

int atlas__Trans__ngptotmx (const Trans* This)
{
  ATLAS_ERROR_HANDLING(
    ASSERT( This );
    return This->ngptotmx();
  );
  return 0;
}

int atlas__Trans__nspec (const Trans* This)
{
  ATLAS_ERROR_HANDLING(
    ASSERT( This );
    return This->nspec();
  );
  return 0;
}

int atlas__Trans__nspec2 (const Trans* This)
{
  ATLAS_ERROR_HANDLING(
    ASSERT( This );
    return This->nspec2();
  );
  return 0;
}

int atlas__Trans__nspec2g (const Trans* This)
{
  ATLAS_ERROR_HANDLING(
    ASSERT( This );
    return This->nspec2g();
  );
  return 0;
}

int atlas__Trans__nspec2mx (const Trans* This)
{
  ATLAS_ERROR_HANDLING(
    ASSERT( This );
    return This->nspec2mx();
  );
  return 0;
}

int atlas__Trans__n_regions_NS (const Trans* This)
{
  ATLAS_ERROR_HANDLING(
    ASSERT( This );
    return This->n_regions_NS();
  );
  return 0;
}

int atlas__Trans__n_regions_EW (const Trans* This)
{
  ATLAS_ERROR_HANDLING(
    ASSERT( This );
    return This->n_regions_EW();
  );
  return 0;
}

int atlas__Trans__nump (const Trans* This)
{
  ATLAS_ERROR_HANDLING(
    ASSERT( This );
    return This->nump();
  );
  return 0;
}

const int* atlas__Trans__nloen(const Trans* This, int& size)
{
  ATLAS_ERROR_HANDLING(
    ASSERT( This );
    return This->nloen(size);
  );
  return 0;
}

const int* atlas__Trans__n_regions (const Trans* This, int& size)
{
  ATLAS_ERROR_HANDLING(
    ASSERT( This );
    return This->n_regions(size);
  );
  return 0;
}

const int* atlas__Trans__nfrstlat(const Trans* This, int& size)
{
  ATLAS_ERROR_HANDLING(
    ASSERT( This );
    return This->nfrstlat(size);
  );
  return 0;
}

const int* atlas__Trans__nlstlat (const Trans* This, int& size)
{
  ATLAS_ERROR_HANDLING(
    ASSERT( This );
    return This->nlstlat(size);
  );
  return 0;
}

const int* atlas__Trans__nptrfrstlat (const Trans* This, int& size)
{
  ATLAS_ERROR_HANDLING(
    ASSERT( This );
    return This->nptrfrstlat(size);
  );
  return 0;
}

const int* atlas__Trans__nsta (const Trans* This, int& sizef2, int& sizef1)
{
  ATLAS_ERROR_HANDLING(
    ASSERT( This );
    return This->nsta(sizef2,sizef1);
  );
  return 0;
}

const int* atlas__Trans__nonl (const Trans* This, int& sizef2, int& sizef1)
{
  ATLAS_ERROR_HANDLING(
    ASSERT( This );
    return This->nonl(sizef2,sizef1);
  );
  return 0;
}

const int* atlas__Trans__nmyms (const Trans* This, int &size)
{
  ATLAS_ERROR_HANDLING(
    ASSERT( This );
    return This->nmyms(size);
  );
  return 0;
}

const int* atlas__Trans__nasm0 (const Trans* This, int &size)
{
  ATLAS_ERROR_HANDLING(
    ASSERT( This );
    return This->nasm0(size);
  );
  return 0;
}


const int* atlas__Trans__nvalue (const Trans* This, int &size)
{
  ATLAS_ERROR_HANDLING(
    ASSERT( This );
    return This->nvalue(size);
  );
  return 0;
}

void atlas__Trans__dirtrans_fieldset_nodes (const Trans* This, const functionspace::NodeColumns* gp, const field::FieldSet* gpfields, const Spectral* sp, field::FieldSet* spfields, const TransParameters* parameters)
{
  ATLAS_ERROR_HANDLING(
    ASSERT( This );
    ASSERT( gp );
    ASSERT( gpfields );
    ASSERT( sp );
    ASSERT( spfields );
    ASSERT( parameters );
    This->dirtrans(*gp,*gpfields,*sp,*spfields,*parameters);
  );
}

void atlas__Trans__dirtrans_fieldset (const Trans* This, const field::FieldSet* gpfields, field::FieldSet* spfields, const TransParameters* parameters)
{
  ATLAS_ERROR_HANDLING(
    ASSERT( This );
    ASSERT( gpfields );
    ASSERT( spfields );
    ASSERT( parameters );
    This->dirtrans(*gpfields,*spfields,*parameters);
  );
}

void atlas__Trans__invtrans_fieldset_nodes (const Trans* This, const Spectral* sp, const field::FieldSet* spfields, const functionspace::NodeColumns* gp, field::FieldSet* gpfields, const TransParameters* parameters)
{
  ATLAS_ERROR_HANDLING(
    ASSERT( This );
    ASSERT( sp );
    ASSERT( spfields );
    ASSERT( gp );
    ASSERT( gpfields );
    ASSERT( parameters );
    This->invtrans(*sp,*spfields,*gp,*gpfields,*parameters);
  );
}


void atlas__Trans__dirtrans_field (const Trans* This, const field::Field* gpfield, field::Field* spfield, const TransParameters* parameters)
{
  ATLAS_ERROR_HANDLING(
    ASSERT( This );
    ASSERT( spfield );
    ASSERT( gpfield );
    ASSERT( parameters );
    This->dirtrans(*gpfield,*spfield,*parameters);
  );
}

void atlas__Trans__dirtrans_field_nodes (const Trans* This, const functionspace::NodeColumns* gp, const field::Field* gpfield, const Spectral* sp, field::Field* spfield, const TransParameters* parameters)
{
  ATLAS_ERROR_HANDLING(
    ASSERT( This );
    ASSERT( spfield );
    ASSERT( gpfield );
    ASSERT( parameters );
    This->dirtrans(*gp,*gpfield,*sp,*spfield,*parameters);
  );
}

void atlas__Trans__invtrans_fieldset (const Trans* This, const field::FieldSet* spfields, field::FieldSet* gpfields, const TransParameters* parameters)
{
  ATLAS_ERROR_HANDLING(
    ASSERT( This );
    ASSERT( spfields );
    ASSERT( gpfields );
    ASSERT( parameters );
    This->invtrans(*spfields,*gpfields,*parameters);
  );
}

void atlas__Trans__invtrans_field (const Trans* This, const field::Field* spfield, field::Field* gpfield, const TransParameters* parameters)
{
  ATLAS_ERROR_HANDLING(
    ASSERT( This );
    ASSERT( spfield );
    ASSERT( gpfield );
    ASSERT( parameters );
    This->invtrans(*spfield,*gpfield,*parameters);
  );
}

void atlas__Trans__invtrans_field_nodes (const Trans* This, const Spectral* sp, const field::Field* spfield, const functionspace::NodeColumns* gp, field::Field* gpfield, const TransParameters* parameters)
{
  ATLAS_ERROR_HANDLING(
    ASSERT( This );
    ASSERT( sp );
    ASSERT( spfield );
    ASSERT( gp );
    ASSERT( gpfield );
    ASSERT( parameters );
    This->invtrans(*sp,*spfield,*gp,*gpfield,*parameters);
  );
}

void atlas__Trans__dirtrans_wind2vordiv_field_nodes (const Trans* This, const functionspace::NodeColumns* gp, const field::Field* gpwind, const Spectral* sp, field::Field* spvor, field::Field* spdiv, const TransParameters* parameters)
{
  ATLAS_ERROR_HANDLING(
    ASSERT( This );
    ASSERT( gp );
    ASSERT( gpwind );
    ASSERT( sp );
    ASSERT( spvor );
    ASSERT( spdiv );
    ASSERT( parameters );
    This->dirtrans_wind2vordiv(*gp,*gpwind,*sp,*spvor,*spdiv,*parameters);
  );
}

void atlas__Trans__invtrans_vordiv2wind_field_nodes (const Trans* This, const Spectral* sp, const field::Field* spvor, const field::Field* spdiv, const functionspace::NodeColumns* gp, field::Field* gpwind, const TransParameters* parameters)
{
  ATLAS_ERROR_HANDLING(
    ASSERT( This );
    ASSERT( sp );
    ASSERT( spvor );
    ASSERT( spdiv );
    ASSERT( gp );
    ASSERT( gpwind );
    ASSERT( parameters );
    This->invtrans_vordiv2wind(*sp,*spvor,*spdiv,*gp,*gpwind,*parameters);
  );
}


TransParameters* atlas__TransParameters__new ()
{
  return new TransParameters();
}

void atlas__TransParameters__delete (TransParameters* This)
{
  ATLAS_ERROR_HANDLING( ASSERT( This ); );
  delete This;
}

} // namespace trans
} // namespace atlas<|MERGE_RESOLUTION|>--- conflicted
+++ resolved
@@ -61,34 +61,15 @@
 
 Trans::Trans(const grid::Grid& grid, const size_t nsmax, const Trans::Options& p )
 {
-<<<<<<< HEAD
-  const grid::global::Structured* structured = dynamic_cast<const grid::global::Structured*>(&grid);
-  if( !structured )
-    throw eckit::BadCast("Grid is not a grid::Structured type. Cannot partition using IFS trans",Here());
-
-  const grid::global::lonlat::LonLat* lonlat
-      = dynamic_cast<const grid::global::lonlat::LonLat*>(structured);
-
-  if( lonlat && nsmax > 0 )
-  {
-    if( lonlat->reduced() ) throw eckit::BadParameter("Cannot transform a reduced lonlat grid");
-    if( lonlat->shifted().lonlat() && !lonlat->shifted() )
-      ctor_lonlat( lonlat->nlonmax(), lonlat->nlat(), nsmax, p );
-    else
-      throw eckit::BadParameter("Cannot transform a shifted lat or shifted lon grid");
-  }
-  else
-    ctor_rgg(structured->nlat(),structured->pl().data(), nsmax, p);
-=======
   const grid::Structured* structured = dynamic_cast<const grid::Structured*>(&grid);
   if (!structured) {
     throw eckit::BadCast("Grid is not a grid::Structured type. Cannot partition using IFS trans", Here());
   }
 
   const grid::lonlat::LonLat* lonlat = dynamic_cast<const grid::lonlat::LonLat*>(structured);
-  if (lonlat) {
-    if (lonlat->reduced()) {
-        throw eckit::BadParameter("Cannot transform a ReducedLonLat grid");
+  if (lonlat && nsmax > 0) {
+    if( lonlat->reduced() ) {
+      throw eckit::BadParameter("Cannot transform a reduced lonlat grid");
     }
     else if (lonlat->shifted()(grid::lonlat::Shift::LON) != lonlat->shifted()(grid::lonlat::Shift::LAT)) {
         throw eckit::BadParameter("Cannot transform a ShiftedLat or ShiftedLon grid");
@@ -98,7 +79,6 @@
   else {
     ctor_rgg(structured->nlat(), structured->pl().data(), nsmax, p);
   }
->>>>>>> e7ac1479
 }
 
 Trans::Trans(const size_t N, const size_t nsmax, const Trans::Options& p)
