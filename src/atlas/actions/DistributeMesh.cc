--- conflicted
+++ resolved
@@ -30,19 +30,11 @@
 {
   int mypart = eckit::mpi::rank();
 
-<<<<<<< HEAD
   Nodes& nodes = mesh.nodes();
-  int nb_nodes = nodes.size();
+  size_t nb_nodes = nodes.size();
   ArrayView<double,2> lonlat    ( nodes.lonlat() );
   ArrayView<int,   1> node_part ( nodes.partition()   );
   ArrayView<gidx_t,1> node_gidx ( nodes.global_index()   );
-=======
-  FunctionSpace& nodes = mesh.function_space("nodes");
-  size_t nb_nodes = nodes.shape(0);
-  ArrayView<double,2> lonlat    ( nodes.field("lonlat") );
-  ArrayView<int,   1> node_part ( nodes.field("partition")   );
-  ArrayView<gidx_t,1> node_gidx ( nodes.field("glb_idx")   );
->>>>>>> 1bd673eb
 
   const Grid& g = mesh.grid();
   EqualRegionsPartitioner partitioner( g );
