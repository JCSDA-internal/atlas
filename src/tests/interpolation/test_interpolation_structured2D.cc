--- conflicted
+++ resolved
@@ -233,13 +233,7 @@
     SECTION( "Interpolate from " + input_grid.name() + " to rotated " + output_gridname( "O64" ) ) {
         EXPECT_NO_THROW( test( rotated( output_gridname( "O64" ) ) ) );
     }
-<<<<<<< HEAD
-    SECTION( "Interpolate from " + input_grid.name() + " to lambert" ) {
-        EXPECT_NO_THROW( test( lambert() ) );
-    }
-=======
     SECTION( "Interpolate from " + input_grid.name() + " to lambert" ) { EXPECT_NO_THROW( test( lambert() ) ); }
->>>>>>> 3958498a
     SECTION( "Interpolate from " + input_grid.name() + " to rotaded_mercator" ) {
         EXPECT_NO_THROW( test( rotated_mercator() ) );
     }
@@ -307,17 +301,10 @@
 
     FieldSet fields_source;
     FieldSet fields_target;
-<<<<<<< HEAD
-    using Value = double;
-    for ( idx_t f = 0; f < 3; ++f ) {
-        auto field_source = fields_source.add( input_fs.createField<Value>(option::name( "field " + std::to_string(f))) );
-        fields_target.add( output_fs.createField<Value>(option::name( "field " + std::to_string(f) )) );
-=======
     for ( idx_t f = 0; f < 3; ++f ) {
         auto field_source =
             fields_source.add( input_fs.createField<Value>( option::name( "field " + std::to_string( f ) ) ) );
         fields_target.add( output_fs.createField<Value>( option::name( "field " + std::to_string( f ) ) ) );
->>>>>>> 3958498a
 
         auto source = array::make_view<Value, 2>( field_source );
         for ( idx_t n = 0; n < input_fs.size(); ++n ) {
@@ -341,28 +328,6 @@
         }
     }
 
-<<<<<<< HEAD
-    SECTION( "with matrix adjoint" ) {
-        Interpolation interpolation( scheme() | Config( "adjoint coefficients", true ), input_fs, output_fs );
-
-        std::vector<Value> AxAx(fields_source.field_names().size(), 0.);
-        std::vector<Value> xAtAx(fields_source.field_names().size(), 0.);
-
-        FieldSet fields_source_reference;
-        for (atlas::Field & field : fields_source) {
-            Field temp_field(field.name(), field.datatype().kind(), field.shape());
-            temp_field.set_levels(field.levels());
-
-            auto fieldInView = array::make_view<Value, 2>(field);
-            auto fieldOutView = array::make_view<Value, 2>(temp_field);
-
-            for (atlas::idx_t jn = 0; jn < temp_field.shape(0); ++jn) {
-              for (atlas::idx_t jl = 0; jl < temp_field.levels(); ++jl) {
-                fieldOutView(jn, jl) = fieldInView(jn, jl);
-              }
-            }
-            fields_source_reference.add(temp_field);
-=======
     ATLAS_TRACE_SCOPE( "with matrix adjoint" ) {
         Interpolation interpolation( scheme() | Config( "adjoint", true ), input_fs, output_fs );
 
@@ -383,31 +348,10 @@
                 }
             }
             fields_source_reference.add( temp_field );
->>>>>>> 3958498a
         }
 
         interpolation.execute( fields_source, fields_target );
 
-<<<<<<< HEAD
-        std::size_t fIndx(0);
-        auto source_names = fields_source.field_names();
-        for (const std::string & s : fields_target.field_names()) {
-           auto target = array::make_view<Value, 2>( fields_target[s] );
-           auto source = array::make_view<Value, 2>( fields_source[source_names[fIndx]] );
-
-           for ( idx_t n = 0; n < input_fs.size(); ++n ) {
-               for ( idx_t k = 0; k < 3; ++k ) {
-                   AxAx[fIndx] += source( n, k) * source( n, k );
-               }
-           }
-
-           for ( idx_t n = 0; n < output_fs.size(); ++n ) {
-               for ( idx_t k = 0; k < 3; ++k ) {
-                   AxAx[fIndx] += target( n, k ) * target( n, k );
-               }
-           }
-           fIndx += 1;
-=======
         std::size_t fIndx( 0 );
         auto source_names = fields_source.field_names();
         for ( const std::string& s : fields_target.field_names() ) {
@@ -426,40 +370,14 @@
                 }
             }
             fIndx += 1;
->>>>>>> 3958498a
         }
 
         interpolation.execute_adjoint( fields_source, fields_target );
 
         fIndx = 0;
-<<<<<<< HEAD
-        for ( const std::string & s : fields_source.field_names() ) {
-           auto source_reference = array::make_view<Value, 2>( fields_source_reference[s] );
-           auto source = array::make_view<Value, 2>( fields_source[s] );
-
-           for ( idx_t n = 0; n < input_fs.size(); ++n ) {
-               for ( idx_t k = 0; k < 3; ++k ) {
-                   xAtAx[fIndx] += source( n, k ) * source_reference( n, k );
-               }
-           }
-           fIndx += 1;
-        }
-
-        for ( std::size_t t = 0; t < AxAx.size(); ++t ) {
-            std::cout << " Adjoint test t  = " << t
-                      << " (Ax).(Ax) = " << AxAx[t]
-                      << " x.(AtAx) = " << xAtAx[t]
-                      << std::endl;
-
-            EXPECT_APPROX_EQ( AxAx[t], xAtAx[t], 1.0e-9 );
-        }
-
-    }
-=======
         for ( const std::string& s : fields_source.field_names() ) {
             auto source_reference = array::make_view<Value, 2>( fields_source_reference[s] );
             auto source           = array::make_view<Value, 2>( fields_source[s] );
->>>>>>> 3958498a
 
             for ( idx_t n = 0; n < input_fs.size(); ++n ) {
                 for ( idx_t k = 0; k < 3; ++k ) {
@@ -501,7 +419,6 @@
 }
 
 
-
 /// @brief Compute magnitude of flow with rotation-angle beta
 /// (beta=0 --> zonal, beta=pi/2 --> meridional)
 Field rotated_flow( const StructuredColumns& fs, const double& beta ) {
