#ifndef atlas_MakeArray_h
#define atlas_MakeArray_h

#include "atlas/array/Array.h"
#include "atlas/array/ArrayView.h"
#include "atlas/array/IndexView.h"

#include "atlas/array/GridToolsTraits.h"
//------------------------------------------------------------------------------

namespace atlas {
namespace array {

#ifdef ATLAS_HAVE_GRIDTOOLS_STORAGE

template <typename Value, unsigned int NDims, bool ReadOnly = false>
static data_view_tt<Value, NDims>
make_gt_host_view(const Array& data) {
  typedef gridtools::storage_traits<BACKEND>::storage_info_t<0, NDims> storage_info_ty;
  typedef gridtools::storage_traits<BACKEND>::data_store_t<Value, storage_info_ty> data_store_t;

//      Array::data_view_t<Value, NDims, ReadOnly>
  data_store_t* ds = reinterpret_cast<data_store_t*>(((ArrayT<Value>&)data).data());

  return gridtools::make_host_view(*ds);
}


template <typename Value, unsigned int NDims, bool ReadOnly = false>
static ArrayView<Value, NDims>
make_host_view(const Array& data) {
  typedef gridtools::storage_traits<BACKEND>::storage_info_t<0, NDims> storage_info_ty;
  typedef gridtools::storage_traits<BACKEND>::data_store_t<Value, storage_info_ty> data_store_t;

//      Array::data_view_t<Value, NDims, ReadOnly>
  data_store_t* ds = reinterpret_cast<data_store_t*>(((ArrayT<Value>&)data).data());

  return ArrayView<Value, NDims>(gridtools::make_host_view(*ds), data->shape());
}

template <typename Value, unsigned int NDims, bool ReadOnly = false>
static const ArrayView<Value, NDims>
make_host_view(Array const* data) {
  typedef gridtools::storage_traits<BACKEND>::storage_info_t<0, NDims> storage_info_ty;
  typedef gridtools::storage_traits<BACKEND>::data_store_t<Value, storage_info_ty> data_store_t;

//      Array::data_view_t<Value, NDims, ReadOnly>
  data_store_t* ds = reinterpret_cast<data_store_t*>(((ArrayT<Value>*)data)->data());

  return ArrayView<Value, NDims>(gridtools::make_host_view(*ds), data->shape());
}


#ifdef __CUDACC__
template <typename Value, unsigned int NDims, bool ReadOnly = false>
static data_view_tt<Value, NDims>
make_gt_device_view(const Array& data) {
  typedef gridtools::storage_traits<BACKEND>::storage_info_t<0, NDims> storage_info_ty;
  typedef gridtools::storage_traits<BACKEND>::data_store_t<Value, storage_info_ty> data_store_t;

//      Array::data_view_t<Value, NDims, ReadOnly>
  data_store_t* ds = reinterpret_cast<data_store_t*>(((ArrayT<Value>&)data).data());

  return gridtools::make_device_view(*ds);
}


template <typename Value, unsigned int NDims, bool ReadOnly = false>
static ArrayView<Value, NDims>
make_device_view(const Array& data) {
  typedef gridtools::storage_traits<BACKEND>::storage_info_t<0, NDims> storage_info_ty;
  typedef gridtools::storage_traits<BACKEND>::data_store_t<Value, storage_info_ty> data_store_t;

//      Array::data_view_t<Value, NDims, ReadOnly>
  data_store_t* ds = reinterpret_cast<data_store_t*>(((ArrayT<Value>&)data).data());

  return ArrayView<Value, NDims>(gridtools::make_device_view(*ds), ds->shape());
}
#endif

template <typename Value, unsigned int NDims, bool ReadOnly = false>
static IndexView<Value, NDims>
make_host_indexview(const Array& array) {
  typedef gridtools::storage_traits<BACKEND>::storage_info_t<0, NDims> storage_info_ty;
  typedef gridtools::storage_traits<BACKEND>::data_store_t<Value, storage_info_ty> data_store_t;

  // array::DataType<Value>::create().kind() == data.kind()
  // data.rank()

  data_store_t* ds = reinterpret_cast<data_store_t*>(((ArrayT<Value>&)array).data());

  return IndexView<Value, NDims>(gridtools::make_host_view(*ds));
}


// Old implementation
#else

template <typename Value, unsigned int NDims, bool ReadOnly = false>
static ArrayView<Value, NDims>
make_host_view(const Array& array) {
  return ArrayView<Value, NDims>((const Value*)(array.data()),array.shape());
}

template <typename Value, unsigned int NDims, bool ReadOnly = false>
static IndexView<Value, NDims>
make_host_indexview(const Array& array) {
  return IndexView<Value,NDims>( (Value*)(array.data()),array.shape().data() );
}

#endif

template <typename Value, unsigned int NDims, bool ReadOnly = false>
static ArrayView<Value, NDims>
make_view(const Array& array) {
    return make_host_view<Value, NDims, ReadOnly>(array);
}

// --------------------------------------------------------------------------------------------



static void make_host_indexview(const Array& array) {

}

template <typename Value, unsigned int NDims, bool ReadOnly = false>
static IndexView<Value, NDims>
make_indexview(const Array& array) {
  return make_host_indexview<Value,NDims>(array);
}

<<<<<<< HEAD
template <typename Value, unsigned int NDims, bool ReadOnly = false>
static const ArrayView<Value, NDims>
make_view(Array const* data) {
    return make_host_view<Value, NDims, ReadOnly>(data);
}
=======
// template <typename Value, int NDims, bool ReadOnly = false>
// static IndexView<Value, NDims>
// make_indexview(const Value* data, const size_t idx[], const size_t shape[]) {
//   NOTIMP;
//   return IndexView<Value,NDims>();
// }

// template <>
// static IndexView<idx_t,1>
// make_indexview(const idx_t* data, const size_t idx[], const size_t shape[]) {
//   return IndexView<idx_t,1>(const_cast<idx_t*>(data+idx[0]),shape);
// }
>>>>>>> 2a272e1c

}
}

#endif<|MERGE_RESOLUTION|>--- conflicted
+++ resolved
@@ -15,12 +15,12 @@
 
 template <typename Value, unsigned int NDims, bool ReadOnly = false>
 static data_view_tt<Value, NDims>
-make_gt_host_view(const Array& data) {
+make_gt_host_view(const Array& array) {
   typedef gridtools::storage_traits<BACKEND>::storage_info_t<0, NDims> storage_info_ty;
   typedef gridtools::storage_traits<BACKEND>::data_store_t<Value, storage_info_ty> data_store_t;
 
 //      Array::data_view_t<Value, NDims, ReadOnly>
-  data_store_t* ds = reinterpret_cast<data_store_t*>(((ArrayT<Value>&)data).data());
+  data_store_t* ds = reinterpret_cast<data_store_t*>(array.data());
 
   return gridtools::make_host_view(*ds);
 }
@@ -28,38 +28,26 @@
 
 template <typename Value, unsigned int NDims, bool ReadOnly = false>
 static ArrayView<Value, NDims>
-make_host_view(const Array& data) {
+make_host_view(const Array& array) {
   typedef gridtools::storage_traits<BACKEND>::storage_info_t<0, NDims> storage_info_ty;
   typedef gridtools::storage_traits<BACKEND>::data_store_t<Value, storage_info_ty> data_store_t;
 
 //      Array::data_view_t<Value, NDims, ReadOnly>
-  data_store_t* ds = reinterpret_cast<data_store_t*>(((ArrayT<Value>&)data).data());
+  data_store_t* ds = reinterpret_cast<data_store_t*>(const_cast<void*>(array.data()));
 
-  return ArrayView<Value, NDims>(gridtools::make_host_view(*ds), data->shape());
-}
-
-template <typename Value, unsigned int NDims, bool ReadOnly = false>
-static const ArrayView<Value, NDims>
-make_host_view(Array const* data) {
-  typedef gridtools::storage_traits<BACKEND>::storage_info_t<0, NDims> storage_info_ty;
-  typedef gridtools::storage_traits<BACKEND>::data_store_t<Value, storage_info_ty> data_store_t;
-
-//      Array::data_view_t<Value, NDims, ReadOnly>
-  data_store_t* ds = reinterpret_cast<data_store_t*>(((ArrayT<Value>*)data)->data());
-
-  return ArrayView<Value, NDims>(gridtools::make_host_view(*ds), data->shape());
+  return ArrayView<Value, NDims>(gridtools::make_host_view(*ds), array.shape());
 }
 
 
 #ifdef __CUDACC__
 template <typename Value, unsigned int NDims, bool ReadOnly = false>
 static data_view_tt<Value, NDims>
-make_gt_device_view(const Array& data) {
+make_gt_device_view(const Array& array) {
   typedef gridtools::storage_traits<BACKEND>::storage_info_t<0, NDims> storage_info_ty;
   typedef gridtools::storage_traits<BACKEND>::data_store_t<Value, storage_info_ty> data_store_t;
 
 //      Array::data_view_t<Value, NDims, ReadOnly>
-  data_store_t* ds = reinterpret_cast<data_store_t*>(((ArrayT<Value>&)data).data());
+  data_store_t* ds = reinterpret_cast<data_store_t*>(array.data());
 
   return gridtools::make_device_view(*ds);
 }
@@ -67,12 +55,12 @@
 
 template <typename Value, unsigned int NDims, bool ReadOnly = false>
 static ArrayView<Value, NDims>
-make_device_view(const Array& data) {
+make_device_view(const Array& array) {
   typedef gridtools::storage_traits<BACKEND>::storage_info_t<0, NDims> storage_info_ty;
   typedef gridtools::storage_traits<BACKEND>::data_store_t<Value, storage_info_ty> data_store_t;
 
 //      Array::data_view_t<Value, NDims, ReadOnly>
-  data_store_t* ds = reinterpret_cast<data_store_t*>(((ArrayT<Value>&)data).data());
+  data_store_t* ds = reinterpret_cast<data_store_t*>(array.data());
 
   return ArrayView<Value, NDims>(gridtools::make_device_view(*ds), ds->shape());
 }
@@ -87,7 +75,7 @@
   // array::DataType<Value>::create().kind() == data.kind()
   // data.rank()
 
-  data_store_t* ds = reinterpret_cast<data_store_t*>(((ArrayT<Value>&)array).data());
+  data_store_t* ds = reinterpret_cast<data_store_t*>(const_cast<void*>(array.data()));
 
   return IndexView<Value, NDims>(gridtools::make_host_view(*ds));
 }
@@ -110,19 +98,7 @@
 
 #endif
 
-template <typename Value, unsigned int NDims, bool ReadOnly = false>
-static ArrayView<Value, NDims>
-make_view(const Array& array) {
-    return make_host_view<Value, NDims, ReadOnly>(array);
-}
-
 // --------------------------------------------------------------------------------------------
-
-
-
-static void make_host_indexview(const Array& array) {
-
-}
 
 template <typename Value, unsigned int NDims, bool ReadOnly = false>
 static IndexView<Value, NDims>
@@ -130,26 +106,11 @@
   return make_host_indexview<Value,NDims>(array);
 }
 
-<<<<<<< HEAD
 template <typename Value, unsigned int NDims, bool ReadOnly = false>
-static const ArrayView<Value, NDims>
-make_view(Array const* data) {
-    return make_host_view<Value, NDims, ReadOnly>(data);
+static ArrayView<Value, NDims>
+make_view(const Array& array) {
+    return make_host_view<Value, NDims, ReadOnly>(array);
 }
-=======
-// template <typename Value, int NDims, bool ReadOnly = false>
-// static IndexView<Value, NDims>
-// make_indexview(const Value* data, const size_t idx[], const size_t shape[]) {
-//   NOTIMP;
-//   return IndexView<Value,NDims>();
-// }
-
-// template <>
-// static IndexView<idx_t,1>
-// make_indexview(const idx_t* data, const size_t idx[], const size_t shape[]) {
-//   return IndexView<idx_t,1>(const_cast<idx_t*>(data+idx[0]),shape);
-// }
->>>>>>> 2a272e1c
 
 }
 }
