--- conflicted
+++ resolved
@@ -22,11 +22,8 @@
 #include "atlas/internals/atlas_config.h"
 #include "atlas/util/Metadata.h"
 #include "atlas/util/Config.h"
-<<<<<<< HEAD
 #include "atlas/grid/Projection.h"
-=======
 #include "atlas/parallel/mpi/mpi.h"
->>>>>>> 55fd5cb7
 
 //----------------------------------------------------------------------------------------------------------------------
 
@@ -121,7 +118,7 @@
 
     /// @brief Return the memory footprint of the mesh
     size_t footprint() const;
-    
+
     size_t nb_partitions() const;
 
     const grid::Projection projection() const { return projection_; }
