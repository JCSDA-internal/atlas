--- conflicted
+++ resolved
@@ -233,54 +233,30 @@
   
   subroutine mpdata_gauge_Q(dt,Q,VDS,DR,D,order,limited,Q_is_vector_component,dstruct)
     real(kind=jprw), intent(in)  :: dt
-<<<<<<< HEAD
-    type(DataStructure_type), intent(inout) :: geom
+    type(DataStructure_type), intent(inout) :: dstruct
     real(kind=jprw), intent(inout) :: Q(:,:), D(:)
-=======
-    type(DataStructure_type), intent(inout) :: dstruct
-    real(kind=jprw), intent(inout) :: Q(:), D(:)
->>>>>>> a340b8ce
     real(kind=jprw), intent(in) :: VDS(:), DR(:)
     logical, intent(in) :: Q_is_vector_component, limited
     integer, intent(in) :: order
     integer :: jnode, jedge, iedge, jpass, ip1,ip2
-<<<<<<< HEAD
     real(kind=jprw) :: Sx, Sy, Ssqr, volume_of_two_cells, dQdx(2), dQdy(2), Vx, Vy
     real(kind=jprw) :: apos(2), aneg(2), x1, x2, y1, y2, length
-    real(kind=jprw) :: Qmin(geom%nb_nodes,2)
-    real(kind=jprw) :: Qmax(geom%nb_nodes,2)
+    real(kind=jprw) :: Qmin(dstruct%nb_nodes,2)
+    real(kind=jprw) :: Qmax(dstruct%nb_nodes,2)
     real(kind=jprw) :: rhin(2)
     real(kind=jprw) :: rhout(2)
-    real(kind=jprw) :: cp(geom%nb_nodes,2)
-    real(kind=jprw) :: cn(geom%nb_nodes,2)
+    real(kind=jprw) :: cp(dstruct%nb_nodes,2)
+    real(kind=jprw) :: cn(dstruct%nb_nodes,2)
     real(kind=jprw) :: adv(2)
-    real(kind=jprw) :: aun(geom%nb_edges,2)
-    real(kind=jprw) :: fluxv(geom%nb_edges,2)
-    real(kind=jprw) :: gradQ(geom%nb_nodes,4)
-    real(kind=jprw) :: V(geom%nb_edges,2)
-    real(kind=jprw) :: VDnodes(geom%nb_nodes,2)
-    real(kind=jprw) :: Lengths(geom%nb_nodes)
-    real(kind=jprw) :: Qtmp(geom%nb_nodes,2)
-    real(kind=jprw) :: volD(geom%nb_nodes)
-=======
-    real(kind=jprw) :: Sx, Sy, Ssqr, volume_of_two_cells, dQdx, dQdy, Vx, Vy
-    real(kind=jprw) :: apos, aneg, x1, x2, y1, y2, length
-    real(kind=jprw) :: Qmin(dstruct%nb_nodes)
-    real(kind=jprw) :: Qmax(dstruct%nb_nodes)
-    real(kind=jprw) :: rhin
-    real(kind=jprw) :: rhout
-    real(kind=jprw) :: cp(dstruct%nb_nodes)
-    real(kind=jprw) :: cn(dstruct%nb_nodes)
-    real(kind=jprw) :: adv
-    real(kind=jprw) :: aun(dstruct%nb_edges)
-    real(kind=jprw) :: fluxv(dstruct%nb_edges)
-    real(kind=jprw) :: gradQ(dstruct%nb_nodes,2)
+    real(kind=jprw) :: aun(dstruct%nb_edges,2)
+    real(kind=jprw) :: fluxv(dstruct%nb_edges,2)
+    real(kind=jprw) :: gradQ(dstruct%nb_nodes,4)
     real(kind=jprw) :: V(dstruct%nb_edges,2)
     real(kind=jprw) :: VDnodes(dstruct%nb_nodes,2)
     real(kind=jprw) :: Lengths(dstruct%nb_nodes)
-    real(kind=jprw) :: Qtmp(dstruct%nb_nodes)
+    real(kind=jprw) :: Qtmp(dstruct%nb_nodes,2)
     real(kind=jprw) :: volD(dstruct%nb_nodes)
->>>>>>> a340b8ce
+
 
     real(kind=jprw), pointer :: vol(:), S(:,:), pole_bc(:), coords(:,:)
 
@@ -351,38 +327,22 @@
       !aun(jedge) = V(jedge,XX)*S(jedge,XX) + V(jedge,YY)*S(jedge,YY)
       aun(jedge,:) = VDS(jedge)
 
-<<<<<<< HEAD
-      ip1 = geom%edges(jedge,1)
-      ip2 = geom%edges(jedge,2)
+      ip1 = dstruct%edges(jedge,1)
+      ip2 = dstruct%edges(jedge,2)
       apos(:) = max(0._jprw,aun(jedge,:))
       aneg(:) = min(0._jprw,aun(jedge,:))
       fluxv(jedge,:) = Q(ip1,:)*apos(:) + Q(ip2,:)*aneg(:)
-=======
-      ip1 = dstruct%edges(jedge,1)
-      ip2 = dstruct%edges(jedge,2)
-      apos = max(0._jprw,aun(jedge))
-      aneg = min(0._jprw,aun(jedge))
-      fluxv(jedge) = Q(ip1)*apos + Q(ip2)*aneg
->>>>>>> a340b8ce
+
     enddo
     !$OMP END PARALLEL DO
 
      !$OMP PARALLEL DO SCHEDULE(GUIDED,256) PRIVATE(jnode,adv,jedge,iedge)
-<<<<<<< HEAD
-    do jnode=1,geom%nb_nodes
+    do jnode=1,dstruct%nb_nodes
       adv(:) = 0.0
-      if(geom%nb_neighbours(jnode) > 1) then
-        do jedge = 1,geom%nb_neighbours(jnode)
-          iedge = geom%my_edges(jedge,jnode)
-          adv(:) = adv(:) + geom%sign(jedge,jnode)*fluxv(iedge,:)
-=======
-    do jnode=1,dstruct%nb_nodes
-      adv = 0.0
       if(dstruct%nb_neighbours(jnode) > 1) then
         do jedge = 1,dstruct%nb_neighbours(jnode)
           iedge = dstruct%my_edges(jedge,jnode)
-          adv = adv + dstruct%sign(jedge,jnode)*fluxv(iedge)
->>>>>>> a340b8ce
+          adv(:) = adv(:) + dstruct%sign(jedge,jnode)*fluxv(iedge,:)
         enddo
       endif
      ! Update the unknowns in vertices
@@ -405,11 +365,7 @@
     do jpass=2,order
 
       ! Compute derivatives for mpdata
-<<<<<<< HEAD
-      call compute_gradient_tensor(Q, gradQ, geom)
-=======
-      call compute_gradient(Q, gradQ, Q_is_vector_component, dstruct)
->>>>>>> a340b8ce
+      call compute_gradient_tensor(Q, gradQ, dstruct)
 
       call halo_exchange(gradQ,dstruct)
 
@@ -443,21 +399,12 @@
 
       ! Compute fluxes from (limited) antidiffusive velocity
       !$OMP PARALLEL DO SCHEDULE(GUIDED,256) PRIVATE(jnode,adv,jedge,iedge)
-<<<<<<< HEAD
-      do jnode=1,geom%nb_nodes
+      do jnode=1,dstruct%nb_nodes
         adv(:) = 0.0
-        if(geom%nb_neighbours(jnode) > 1) then
-          do jedge = 1,geom%nb_neighbours(jnode)
-            iedge = geom%my_edges(jedge,jnode)
-            adv(:) = adv(:) + geom%sign(jedge,jnode)*aun(iedge,:)
-=======
-      do jnode=1,dstruct%nb_nodes
-        adv = 0.0
         if(dstruct%nb_neighbours(jnode) > 1) then
           do jedge = 1,dstruct%nb_neighbours(jnode)
             iedge = dstruct%my_edges(jedge,jnode)
-            adv = adv + dstruct%sign(jedge,jnode)*aun(iedge)
->>>>>>> a340b8ce
+            adv(:) = adv(:) + dstruct%sign(jedge,jnode)*aun(iedge,:)
           enddo
         endif
         ! Update the unknowns in vertices
@@ -466,12 +413,8 @@
       enddo
       !$OMP END PARALLEL DO
 
-<<<<<<< HEAD
-      call synchronise(Q,geom)
-=======
       call halo_exchange(Q,dstruct)
 
->>>>>>> a340b8ce
     end do ! other passes
 
   contains
@@ -479,23 +422,13 @@
     subroutine compute_Qmax_and_Qmin( )
       real(kind=jprw) :: Q1(2), Q2(2)    
       !$OMP PARALLEL DO SCHEDULE(GUIDED,256) PRIVATE(jnode,jedge,iedge,Q1,Q2)
-<<<<<<< HEAD
-      do jnode=1,geom%nb_nodes
+      do jnode=1,dstruct%nb_nodes
         Q1(:) = Q(jnode,:)
         Qmax(jnode,:) = max( Qmax(jnode,:), Q1(:) )
         Qmin(jnode,:) = min( Qmin(jnode,:), Q1(:) )
-        do jedge = 1,geom%nb_neighbours(jnode)
-          Q2(:) = Q(geom%neighbours(jedge,jnode),:)
-          iedge = geom%my_edges(jedge,jnode)
-=======
-      do jnode=1,dstruct%nb_nodes
-        Q1 = Q(jnode)
-        Qmax(jnode) = max( Qmax(jnode), Q1 )
-        Qmin(jnode) = min( Qmin(jnode), Q1 )
         do jedge = 1,dstruct%nb_neighbours(jnode)
-          Q2 = Q(dstruct%neighbours(jedge,jnode))
+          Q2(:) = Q(dstruct%neighbours(jedge,jnode),:)
           iedge = dstruct%my_edges(jedge,jnode)
->>>>>>> a340b8ce
           if (.not. Q_is_vector_component) then
             Qmax(jnode,:) = max( Qmax(jnode,:), Q2(:) )
             Qmin(jnode,:) = min( Qmin(jnode,:), Q2(:) )
@@ -519,31 +452,17 @@
       integer :: var
 
       !$OMP PARALLEL DO SCHEDULE(GUIDED,256) PRIVATE(jnode,rhin,rhout,jedge,iedge,apos,aneg,asignp,asignn)
-<<<<<<< HEAD
-      do jnode=1,geom%nb_nodes
+      do jnode=1,dstruct%nb_nodes
         rhin(:)  = 0.
         rhout(:) = 0.
-        do jedge = 1,geom%nb_neighbours(jnode)
-          iedge = geom%my_edges(jedge,jnode)
+        do jedge = 1,dstruct%nb_neighbours(jnode)
+          iedge = dstruct%my_edges(jedge,jnode)
           apos(:) = max(0._jprw,aun(iedge,:))
           aneg(:) = min(0._jprw,aun(iedge,:))
-          asignp = max(0._jprw,geom%sign(jedge,jnode))
-          asignn = min(0._jprw,geom%sign(jedge,jnode))
+          asignp = max(0._jprw,dstruct%sign(jedge,jnode))
+          asignn = min(0._jprw,dstruct%sign(jedge,jnode))
           rhin(:)  = rhin(:)  - asignp*aneg(:) - asignn*apos(:)
           rhout(:) = rhout(:) + asignp*apos(:) + asignn*aneg(:)
-=======
-      do jnode=1,dstruct%nb_nodes
-        rhin  = 0.
-        rhout = 0.
-        do jedge = 1,dstruct%nb_neighbours(jnode)
-          iedge = dstruct%my_edges(jedge,jnode)
-          apos = max(0._jprw,aun(iedge))
-          aneg = min(0._jprw,aun(iedge))
-          asignp = max(0._jprw,dstruct%sign(jedge,jnode))
-          asignn = min(0._jprw,dstruct%sign(jedge,jnode))
-          rhin  = rhin  - asignp*aneg - asignn*apos
-          rhout = rhout + asignp*apos + asignn*aneg
->>>>>>> a340b8ce
         end do
         cp(jnode,:) = ( Qmax(jnode,:)-Q(jnode,:) )*volD(jnode)/( rhin(:) * dt + eps )
         cn(jnode,:) = ( Q(jnode,:)-Qmin(jnode,:) )*volD(jnode)/( rhout(:)* dt + eps )
@@ -554,10 +473,9 @@
       call halo_exchange(cn,dstruct)
 
       !$OMP PARALLEL DO SCHEDULE(STATIC) PRIVATE(jedge,ip1,ip2)
-<<<<<<< HEAD
-      do jedge = 1,geom%nb_edges
-        ip1 = geom%edges(jedge,1)
-        ip2 = geom%edges(jedge,2)
+      do jedge = 1,dstruct%nb_edges
+        ip1 = dstruct%edges(jedge,1)
+        ip2 = dstruct%edges(jedge,2)
         do var=1,2
           if(aun(jedge,var) > 0._jprw) then
             aun(jedge,var)=aun(jedge,var)*min(limit,cp(ip2,var),cn(ip1,var))
@@ -565,16 +483,6 @@
             aun(jedge,var)=aun(jedge,var)*min(limit,cn(ip2,var),cp(ip1,var))
           end if
         end do
-=======
-      do jedge = 1,dstruct%nb_edges
-        ip1 = dstruct%edges(jedge,1)
-        ip2 = dstruct%edges(jedge,2)
-        if(aun(jedge) > 0._jprw) then
-          aun(jedge)=aun(jedge)*min(limit,cp(ip2),cn(ip1))
-        else
-          aun(jedge)=aun(jedge)*min(limit,cn(ip2),cp(ip1))
-        end if
->>>>>>> a340b8ce
       end do
       !$OMP END PARALLEL DO
 
@@ -653,7 +561,7 @@
     real(kind=jprw) :: avgQSx(dstruct%nb_edges,2)
     real(kind=jprw) :: avgQSy(dstruct%nb_edges,2)
 
-    S   => vector_field("dual_normals",dstruct)
+    S   => vector_field_2d("dual_normals",dstruct)
 
     ! derivatives
 
@@ -1221,28 +1129,17 @@
     V => vector_field_2d("advective_velocity",dstruct)
     DR => scalar_field_2d("depth_ratio",dstruct)
    
-<<<<<<< HEAD
-    !    mpdata_gauge_D( time, variable, velocity, VDS,  order, limit,  is_vector, geom )
-    call mpdata_gauge_D( dt,   D,        V,        VDS,  2,     .True., .False.,   geom )
-=======
     !    mpdata_gauge_D( time, variable, velocity, VDS,  order, limit,  is_vector, dstruct )
-    call mpdata_gauge_D( dt,   D,        V,        VDS,  1,     .True., .False.,   dstruct )
->>>>>>> a340b8ce
-    
+    call mpdata_gauge_D( dt,   D,        V,        VDS,  2,     .True., .False.,   dstruct )
+
     ! compute ratio
     !$OMP PARALLEL DO SCHEDULE(STATIC) PRIVATE(jnode)
     do jnode=1,dstruct%nb_nodes
       DR(jnode) = D0(jnode) / max( D(jnode), eps )
     end do
     !$OMP END PARALLEL DO
-<<<<<<< HEAD
-    !    mpdata_gauge_Q( time, variable, VDS, DR, D0,  order, limit,  is_vector, geom )
-    call mpdata_gauge_Q( dt,   U,  VDS, DR, D0,  2,     .True., .True. ,   geom )
-=======
     !    mpdata_gauge_Q( time, variable, VDS, DR, D0,  order, limit,  is_vector, dstruct )
-    call mpdata_gauge_Q( dt,   U(:,XX),  VDS, DR, D0,  1,     .True., .True. ,   dstruct )
-    call mpdata_gauge_Q( dt,   U(:,YY),  VDS, DR, D0,  1,     .True., .True. ,   dstruct )
->>>>>>> a340b8ce
+    call mpdata_gauge_Q( dt,   U,  VDS, DR, D0,  2,     .True., .True. ,   dstruct )
   end subroutine advect_solution
 
 end module shallow_water_module