--- conflicted
+++ resolved
@@ -59,13 +59,6 @@
   name_(name.length()? name : "untitled")
 {}
 
-<<<<<<< HEAD
-
-void FieldSet::add_field(const Field& field)
-{
-  index_[field.name()] = fields_.size();
-  fields_.push_back( Field::Ptr(const_cast< Field* >(&field)) );
-=======
 void FieldSet::add_field(const Field& field)
 {
   index_[field.name()] = fields_.size();
@@ -74,7 +67,6 @@
 
   fields_.push_back( f->self() );
   gridset_.push_back( f->grid().self() );
->>>>>>> 48665717
 }
 
 bool FieldSet::has_field(const std::string& name) const
