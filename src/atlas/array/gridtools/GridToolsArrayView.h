--- conflicted
+++ resolved
@@ -56,13 +56,6 @@
         return gt_data_view_(c...);
     }
 
-<<<<<<< HEAD
-    size_t shape(size_t idx) const { return shape_[idx]; }
-
-    size_t stride(size_t idx) const { return strides_[idx]; }
-
-=======
->>>>>>> 54060634
     const Slice operator[](size_t i) const {
         return Slicer<Slice, Rank==1>(*this).apply(i);
     }
