/*
 * (C) Copyright 1996-2017 ECMWF.
 *
 * This software is licensed under the terms of the Apache Licence Version 2.0
 * which can be obtained at http://www.apache.org/licenses/LICENSE-2.0.
 * In applying this licence, ECMWF does not waive the privileges and immunities
 * granted to it by virtue of its status as an intergovernmental organisation nor
 * does it submit to any jurisdiction.
 */

#include <numeric>
#include <algorithm>
#include <cmath>
#include <limits>
#include <vector>
<<<<<<< HEAD
#include "eckit/runtime/Main.h"
#include "eckit/config/Configurable.h"
#include "eckit/geometry/Point3.h"
=======
>>>>>>> 6ba0bcd3
#include "atlas/internals/atlas_config.h"
#include "atlas/grid/detail/partitioners/EqualRegionsPartitioner.h"
#include "atlas/grid/Grid.h"
#include "atlas/grid/GridDistribution.h"
#include "atlas/mesh/Mesh.h"
#include "atlas/mesh/Nodes.h"
#include "atlas/mesh/HybridElements.h"
#include "atlas/mesh/ElementType.h"
#include "atlas/mesh/Elements.h"
#include "atlas/mesh/generators/Structured.h"
#include "atlas/field/Field.h"
#include "atlas/internals/Parameters.h"
#include "atlas/internals/Bitflags.h"
#include "atlas/runtime/Log.h"
#include "atlas/array/Array.h"
#include "atlas/array/ArrayView.h"
#include "atlas/array/IndexView.h"
#include "atlas/parallel/mpi/mpi.h"
#include "atlas/internals/Debug.h"

#define DEBUG_OUTPUT 0

using namespace eckit;

using atlas::internals::Topology;

namespace atlas {
namespace mesh {
namespace generators {

namespace {
static double to_rad = M_PI/180.;
static double to_deg = 180.*M_1_PI;
}

struct Region
{
  int north;
  int south;
  array::ArrayT<int> elems;
  int ntriags;
  int nquads;
  int nnodes;
  std::vector<int> lat_begin;
  std::vector<int> lat_end;
  std::vector<int> nb_lat_elems;
};

Structured::Structured(const eckit::Parametrisation& p)
{
  configure_defaults();

  bool include_pole;
  if( p.get("include_pole",include_pole) )
    options.set("include_pole",include_pole);

  bool patch_pole;
  if( p.get("patch_pole",patch_pole) )
    options.set("patch_pole",patch_pole);

  bool unique_pole;
  if( p.get("unique_pole",unique_pole) )
    options.set("unique_pole",unique_pole);

  bool three_dimensional;
  if( p.get("three_dimensional",three_dimensional) || p.get("3d",three_dimensional) )
    options.set("3d",three_dimensional);

  size_t nb_parts;
  if( p.get("nb_parts",nb_parts) )
    options.set("nb_parts",nb_parts);

  size_t part;
  if( p.get("part",part) )
    options.set("part",part);

  double angle;
  if( p.get("angle",angle) )
    options.set("angle",angle);

  bool triangulate;
  if( p.get("triangulate",triangulate) )
    options.set("triangulate",triangulate);

  bool ghost_at_end;
  if( p.get("ghost_at_end",ghost_at_end) )
    options.set("ghost_at_end",ghost_at_end);

  std::string partitioner;
  if( grid::PartitionerFactory::has("Trans") )
    partitioner = "Trans";
  else
    partitioner = "EqualRegions";
  options.set("partitioner",partitioner);

  if( p.get("partitioner",partitioner) )
  {
    if( not grid::PartitionerFactory::has(partitioner) ) {
      Log::warning() << "Atlas does not have support for partitioner " << partitioner << ". "
                     << "Defaulting to use partitioner EqualRegions" << std::endl;
      partitioner = "EqualRegions";
    }
    options.set("partitioner",partitioner);
  }
}


void Structured::configure_defaults()
{
  // This option creates a point at the pole when true
  options.set( "include_pole", false );

  // This option sets the part that will be generated
  options.set( "patch_pole", false );

  // This option disregards multiple poles in grid (e.g. lonlat up to poles) and connects elements
  // to the first node only. Note this option will only be looked at in case other option
  // "3d"==true
  options.set( "unique_pole", true );

  // This option creates elements that connect east to west at greenwich meridian
  // when true, instead of creating periodic ghost-points at east boundary when false
  options.set( "3d", false );

  // This option sets number of parts the mesh will be split in
  options.set( "nb_parts", parallel::mpi::comm().size() );

  // This option sets the part that will be generated
  options.set( "part", parallel::mpi::comm().rank() );

  // Experimental option. The result is a non-standard Reduced Gaussian Grid, with a ragged Greenwich line
  options.set("stagger", false );

  // This option sets the maximum angle deviation for a quadrilateral element
  // angle = 30  -->  minimises number of triangles
  // angle = 0   -->  maximises number of triangles
  options.set<double>("angle", 0. );

  options.set<bool>("triangulate", false );

  options.set<bool>("ghost_at_end", true );

}

void Structured::generate(const grid::Grid& grid, Mesh& mesh ) const
{
    ASSERT(!mesh.generated());

  const grid::StructuredGrid rg = grid::StructuredGrid(grid);
  if( !rg )
    throw eckit::BadCast("Structured can only work with a Structured",Here());

  size_t nb_parts = options.get<size_t>("nb_parts");

  std::string partitioner_factory = "Trans";
  options.get("partitioner",partitioner_factory);
<<<<<<< HEAD
  if ( rg->nlat()%2 == 1 ) partitioner_factory = "EqualRegions"; // Odd number of latitudes
  if ( nb_parts == 1 || parallel::mpi::comm().size() == 1 ) partitioner_factory = "EqualRegions"; // Only one part --> Trans is slower
=======
  if ( rg.ny()%2 == 1 ) partitioner_factory = "EqualRegions"; // Odd number of latitudes
  if ( nb_parts == 1 || eckit::mpi::size() == 1 ) partitioner_factory = "EqualRegions"; // Only one part --> Trans is slower
>>>>>>> 6ba0bcd3

  eckit::SharedPtr<grid::Partitioner> partitioner( grid::PartitionerFactory::build(partitioner_factory,grid,nb_parts) );
  grid::GridDistribution distribution( partitioner->distribution() );
  generate( grid, distribution, mesh );
}

void Structured::hash(MD5& md5) const
{
    md5.add("Structured");
    options.hash(md5);
}

void Structured::generate(const grid::Grid& grid, const grid::GridDistribution& distribution, Mesh& mesh ) const
{
  const grid::StructuredGrid rg = grid::StructuredGrid(grid);
  if( !rg )
    throw eckit::BadCast("Grid could not be cast to a Structured",Here());

  ASSERT(!mesh.generated());

  if( grid.npts() != distribution.partition().size() )
  {
    std::stringstream msg;
    msg << "Number of points in grid ("<<grid.npts()<<") different from "
           "number of points in grid distribution ("<<distribution.partition().size()<<")";
    throw eckit::AssertionFailed(msg.str(),Here());
  }

  int mypart   = options.get<size_t>("part");


  // show distribution
#if DEBUG_OUTPUT
    int inode=0;
    std::vector<int> parts=distribution;
    Log::info(Here()) << "Partition : " << std::endl;
    for (int ilat=0; ilat<rg.ny(); ilat++) {
      for (int ilon=0; ilon<rg.nx(ilat); ilon++ ) {
        Log::info(Here()) << std::setw(3) << parts[inode];
        inode++;
      }
      Log::info(Here()) << "\n";
    }
#endif

  // clone some grid properties
  mesh.setProjection(rg.projection());

  Region region;
  generate_region(rg,distribution,mypart,region);

  generate_mesh(rg,distribution,region,mesh);
}


void Structured::generate_region(const grid::StructuredGrid& rg, const std::vector<int>& parts, int mypart, Region& region) const
{
  double max_angle          = options.get<double>("angle");
  bool   triangulate_quads  = options.get<bool>("triangulate");
  bool   three_dimensional  = options.get<bool>("3d");
  bool   has_north_pole = rg.y().front() == 90;
  bool   has_south_pole = rg.y().back()  == -90;
  bool   unique_pole        = options.get<bool>("unique_pole") && three_dimensional && has_north_pole && has_south_pole;
  bool   periodic_east_west = rg.periodic();


  int n;
  /*
  Find min and max latitudes used by this part.
  */
  n=0;
  int lat_north=-1;
  for(size_t jlat = 0; jlat < rg.ny(); ++jlat) {
    for(size_t jlon = 0; jlon < rg.nx(jlat); ++jlon) {
      if( parts.at(n) == mypart ) {
        lat_north=jlat;
        goto end_north;
      }
      ++n;
    }
  } end_north:

  n=rg.npts()-1;
  int lat_south=-1;
  for( int jlat=rg.ny()-1; jlat>=0; --jlat) {
    for( int jlon=rg.nx(jlat)-1; jlon>=0; --jlon) {
      if( parts.at(n) == mypart ) {
        lat_south=jlat;
        goto end_south;
      }
      --n;
    }
  } end_south:


  std::vector<int> offset(rg.ny(),0);

  n=0;
  for(size_t jlat = 0; jlat < rg.ny(); ++jlat)
  {
    offset.at(jlat)=n;
    n+=rg.nx(jlat);
  };

  /*
  We need to connect to next region
  */
  if( lat_north-1 >=0             && rg.nx(lat_north-1) > 0 )
    --lat_north;
  if(size_t(lat_south+1) <= rg.ny()-1 && rg.nx(lat_south+1) > 0 )
    ++lat_south;
  region.lat_begin.resize(rg.ny(),-1);
  region.lat_end.resize(rg.ny(),-1);
  region.nb_lat_elems.resize(rg.ny(),0);
  region.north = lat_north;
  region.south = lat_south;

  array::ArrayShape shape = array::make_shape(region.south-region.north, 4*rg.nxmax(), 4);

  region.elems.resize(shape);
  region.elems = -1;

  int nelems=0;
  region.nquads=0;
  region.ntriags=0;

  array::ArrayView<int,3> elemview(region.elems);

  bool stagger = options.get<bool>("stagger");
  for (int jlat=lat_north; jlat<lat_south; ++jlat)
  {
//    std::stringstream filename; filename << "/tmp/debug/"<<jlat;

    size_t ilat, latN, latS;
    size_t ipN1, ipN2, ipS1, ipS2;
    double xN1, xN2, yN, xS1, xS2, yS;
    double dN1S2, dS1N2;  // dN2S2;
    bool try_make_triangle_up, try_make_triangle_down, try_make_quad;
    bool add_triag, add_quad;

    ilat = jlat-region.north;

    array::ArrayView<int,2> lat_elems_view = elemview.at(ilat);

    latN = jlat;
    latS = jlat+1;
    yN = rg.y(latN);
    yS = rg.y(latS);

    size_t beginN, beginS, endN, endS;

    beginN = 0;
    endN   = rg.nx(latN) - (periodic_east_west ? 0 : 1);
    if( yN == 90 && unique_pole )
      endN = beginN;


    beginS = 0;
    endS   = rg.nx(latS) - (periodic_east_west ? 0 : 1);
    if( yS == -90 && unique_pole )
      endS = beginS;

    ipN1 = beginN;
    ipS1 = beginS;
    ipN2 = std::min(ipN1+1,endN);
    ipS2 = std::min(ipS1+1,endS);

    int jelem=0;

#if DEBUG_OUTPUT
    Log::info()  << "=================\n";
    Log::info()  << "latN, latS : " << latN << ", " << latS << '\n';
#endif

    while (true)
    {

      if( ipN1 == endN && ipS1 == endS ) break;

#if DEBUG_OUTPUT
      Log::info(Here())  << "-------\n";
#endif

      //ASSERT(offset.at(latN)+ipN1 < parts.size());
      //ASSERT(offset.at(latS)+ipS1 < parts.size());


      int pN1, pS1, pN2, pS2;
      if( ipN1 != rg.nx(latN) )
        pN1 = parts.at(offset.at(latN)+ipN1);
      else
        pN1 = parts.at(offset.at(latN)+ipN1-1);
      if( ipS1 != rg.nx(latS) )
        pS1 = parts.at(offset.at(latS)+ipS1);
      else
        pS1 = parts.at(offset.at(latS)+ipS1-1);


      if( ipN2 == rg.nx(latN) )
        pN2 = pN1;
      else
        pN2 = parts.at(offset.at(latN)+ipN2);
      if( ipS2 == rg.nx(latS) )
        pS2 = pS1;
      else
        pS2 = parts.at(offset.at(latS)+ipS2);

<<<<<<< HEAD
      //Log::info()  << ipN1 << "("<<pN1<<") " << ipN2 <<"("<<pN2<<")" <<  std::endl;
      //Log::info()  << ipS1 << "("<<pS2<<") " << ipS2 <<"("<<pS2<<")" <<  std::endl;

=======
#if DEBUG_OUTPUT
      Log::info(Here())  << ipN1 << "("<<pN1<<") " << ipN2 <<"("<<pN2<<")" <<  std::endl;
      Log::info(Here())  << ipS1 << "("<<pS2<<") " << ipS2 <<"("<<pS2<<")" <<  std::endl;
#endif
>>>>>>> 6ba0bcd3

      xN1 = rg.x(ipN1,latN) * to_rad;
      xN2 = rg.x(ipN2,latN) * to_rad;
      xS1 = rg.x(ipS1,latS) * to_rad;
      xS2 = rg.x(ipS2,latS) * to_rad;

      if( stagger && (latN+1)%2==0 ) xN1 += M_PI/static_cast<double>(rg.nx(latN));
      if( stagger && (latN+1)%2==0 ) xN2 += M_PI/static_cast<double>(rg.nx(latN));
      if( stagger && (latS+1)%2==0 ) xS1 += M_PI/static_cast<double>(rg.nx(latS));
      if( stagger && (latS+1)%2==0 ) xS2 += M_PI/static_cast<double>(rg.nx(latS));

<<<<<<< HEAD
#if DEBUG_OUTPUT
      Log::info()  << "-------\n";
#endif
      // Log::info()  << "  access  " << region.elems.stride(0)*(jlat-region.north) + region.elems.stride(1)*jelem + 5 << std::endl;
//      Log::info()  << ipN1 << "("<< xN1 << ")  " << ipN2 <<  "("<< xN2 << ")  " << std::endl;
//      Log::info()  << ipS1 << "("<< xS1 << ")  " << ipS2 <<  "("<< xS2 << ")  " << std::endl;
=======
      // Log::info(Here())  << "  access  " << region.elems.stride(0)*(jlat-region.north) + region.elems.stride(1)*jelem + 5 << std::endl;
//      Log::info(Here())  << ipN1 << "("<< xN1 << ")  " << ipN2 <<  "("<< xN2 << ")  " << std::endl;
//      Log::info(Here())  << ipS1 << "("<< xS1 << ")  " << ipS2 <<  "("<< xS2 << ")  " << std::endl;
>>>>>>> 6ba0bcd3
      try_make_triangle_up   = false;
      try_make_triangle_down = false;
      try_make_quad = false;


// ------------------------------------------------
// START RULES
// ------------------------------------------------

      const double dxN = std::abs(xN2-xN1);
      const double dxS = std::abs(xS2-xS1);
      const double dx  = std::min(dxN,dxS);
      const double alpha1 = ( dx==0. ? 0. : std::atan2((xN1-xS1)/dx,1.) * to_deg );
      const double alpha2 = ( dx==0. ? 0. : std::atan2((xN2-xS2)/dx,1.) * to_deg );
      if( std::abs(alpha1) <= max_angle && std::abs(alpha2) <= max_angle )
      {
        if( triangulate_quads )
        {
          if( false ) //std::abs(alpha1) < 1 && std::abs(alpha2) < 1)
          {
            try_make_triangle_up   = (jlat+ipN1) % 2;
            try_make_triangle_down = (jlat+ipN1+1) % 2;
          }
          else
          {
            dN1S2 = std::abs(xN1-xS2);
            dS1N2 = std::abs(xS1-xN2);
            // dN2S2 = std::abs(xN2-xS2);
            // Log::info()  << "  dN1S2 " << dN1S2 << "   dS1N2 " << dS1N2 << "   dN2S2 " << dN2S2 << std::endl;
            if (dN1S2 == dS1N2)
            {
              try_make_triangle_up   = (jlat+ipN1) % 2;
              try_make_triangle_down = (jlat+ipN1+1) % 2;
            }
            else if (dN1S2 < dS1N2)
            {
              if (ipS1 != ipS2) { try_make_triangle_up = true; }
              else { try_make_triangle_down = true ; }
            }
            else if (dN1S2 > dS1N2)
            {
              if (ipN1 != ipN2) { try_make_triangle_down = true;}
              else { try_make_triangle_up = true; }
            }
            else
            {
              throw eckit::Exception("Should not be here", Here());
            }
          }

        }
        else
        {
          if     ( ipN1 == ipN2 ) try_make_triangle_up   = true;
          else if( ipS1 == ipS2 ) try_make_triangle_down = true;
          else                    try_make_quad          = true;

//          try_make_quad          = true;
        }
      }
      else
      {
        dN1S2 = std::abs(xN1-xS2);
        dS1N2 = std::abs(xS1-xN2);
        // dN2S2 = std::abs(xN2-xS2);
        // Log::info()  << "  dN1S2 " << dN1S2 << "   dS1N2 " << dS1N2 << "   dN2S2 " << dN2S2 << std::endl;
        if( (dN1S2 <= dS1N2) && (ipS1 != ipS2) ) { try_make_triangle_up = true;}
        else if( (dN1S2 >= dS1N2) && (ipN1 != ipN2) ) { try_make_triangle_down = true;}
        else Exception("Should not try to make a quadrilateral!",Here());
      }
// ------------------------------------------------
// END RULES
// ------------------------------------------------


#if DEBUG_OUTPUT
      DEBUG_VAR(jelem);
#endif

      array::ArrayView<int,1> elem = lat_elems_view.at(jelem);

      if( try_make_quad )
      {
        // add quadrilateral
#if DEBUG_OUTPUT
        Log::info()  << "          " << ipN1 << "  " << ipN2 << '\n';
        Log::info()  << "          " << ipS1 << "  " << ipS2 << '\n';
#endif
        elem.at(0) = ipN1;
        elem.at(1) = ipS1;
        elem.at(2) = ipS2;
        elem.at(3) = ipN2;
        add_quad = false;
        int np[] = {pN1, pN2, pS1, pS2};
        int cnt_mypart = std::count(np, np+4, mypart);
        if( cnt_mypart > 0 )
        {
          int pcnts[4];
          for( int j=0; j<4; ++j )
            pcnts[j] = std::count(np, np+4, np[j]);
          int cnt_max = *std::max_element(pcnts,pcnts+4);

          if( latN == 0 )
          {
            if( pN1 == mypart )
            {
              add_quad = true;
            }
          }
          else if ( latS == rg.ny()-1 )
          {
            if( pS2 == mypart )
            {
              add_quad = true;
            }
          }
          else if( cnt_mypart > 2 ) // 3 or 4 points belong to mypart
          {
            add_quad = true;
          }
          else if( cnt_max < 3 ) // 3 or 4 points don't belong to mypart
          {
            if( 0.5*(yN+yS) > 1e-6)
            {
              if ( pS1 == mypart )  add_quad = true;
            }
            else
            {
              if ( pN2 == mypart )  add_quad = true;
            }
          }
        }
        if (add_quad)
        {
          ++region.nquads;
          ++jelem;
          ++nelems;

          if( region.lat_begin.at(latN) == -1 ) region.lat_begin.at(latN) = ipN1;
          if( region.lat_begin.at(latS) == -1 ) region.lat_begin.at(latS) = ipS1;
          region.lat_begin.at(latN) = std::min<int>(region.lat_begin.at(latN), ipN1);
          region.lat_begin.at(latS) = std::min<int>(region.lat_begin.at(latS), ipS1);
          region.lat_end.at(latN) = std::max<int>(region.lat_end.at(latN), ipN2);
          region.lat_end.at(latS) = std::max<int>(region.lat_end.at(latS), ipS2);
        }
        else
        {
#if DEBUG_OUTPUT
          Log::info() << "Quad belongs to other partition" << std::endl;
#endif
        }
        ipN1=ipN2;
        ipS1=ipS2;
      }
      else if( try_make_triangle_down  ) // make triangle down
      {
        // triangle without ip3
#if DEBUG_OUTPUT
        Log::info()  << "          " << ipN1 << "  " << ipN2 << '\n';
        Log::info()  << "          " << ipS1 << '\n';
#endif
        elem.at(0) = ipN1;
        elem.at(1) = ipS1;
        elem.at(2) = -1;
        elem.at(3) = ipN2;

        add_triag = false;

        int cnt_mypart = 0;
        int np[3] = {pN1, pN2, pS1};
        for( int j=0; j<3; ++j ) {
          if (np[j]==mypart) ++cnt_mypart;
        }
<<<<<<< HEAD
        if( cnt_mypart > 1 )
=======
        else if ( latS == rg.ny()-1 )
        {
          if( pS1 == mypart )
          {
            add_triag = true;
          }
        }
        else if( cnt_mypart > 1 )
>>>>>>> 6ba0bcd3
        {
          add_triag=true;
        }
        else if( cnt_mypart == 1)
        {
          int pcnts[3];
          for( int j=0; j<3; ++j )
            pcnts[j] = std::count(np, np+3, np[j]);
          int cnt_max = *std::max_element(pcnts,pcnts+3);
          if( cnt_max == 1)
          {
            if( 0.5*(yN+yS) > 1e-6 )
            {
              if( pS1 == mypart )
                add_triag = true;
            }
            else
            {
              if( pN1 == mypart )
                add_triag = true;
            }
          }
        }
        if (add_triag)
        {
          ++region.ntriags;
          ++jelem;
          ++nelems;

          if( region.lat_begin.at(latN) == -1 ) region.lat_begin.at(latN) = ipN1;
          if( region.lat_begin.at(latS) == -1 ) region.lat_begin.at(latS) = ipS1;
          region.lat_begin.at(latN) = std::min<int>(region.lat_begin.at(latN), ipN1);
          region.lat_begin.at(latS) = std::min<int>(region.lat_begin.at(latS), ipS1);
          region.lat_end.at(latN) = std::max<int>(region.lat_end.at(latN), ipN2);
          region.lat_end.at(latS) = std::max<int>(region.lat_end.at(latS), ipS1);
        }
        else
        {
#if DEBUG_OUTPUT
          Log::info() << "Triag belongs to other partition" << std::endl;
#endif
        }
        ipN1=ipN2;
        // and ipS1=ipS1;

      }
      else if( try_make_triangle_up ) // make triangle up
      {
        // triangle without ip4
#if DEBUG_OUTPUT
        Log::info()  << "          " << ipN1 << '\n';
        Log::info()  << "          " << ipS1 << "  " << ipS2 << '\n';
#endif
        elem.at(0) = ipN1;
        elem.at(1) = ipS1;
        elem.at(2) = ipS2;
        elem.at(3) = -1;

        add_triag = false;


        int cnt_mypart = 0;
        int np[3] = {pN1, pS1, pS2};
        for( int j=0; j<3; ++j ) {
          if (np[j]==mypart) ++cnt_mypart;
        }
<<<<<<< HEAD

        if( cnt_mypart > 1 )
=======
        else if ( latS == rg.ny()-1 )
        {
          if( pS2 == mypart )
          {
            add_triag = true;
          }
        }
        else if( cnt_mypart > 1 )
>>>>>>> 6ba0bcd3
        {
          add_triag=true;
        }
        else if( cnt_mypart == 1)
        {
          int pcnts[3];
          for( int j=0; j<3; ++j )
            pcnts[j] = std::count(np, np+3, np[j]);
          int cnt_max = *std::max_element(pcnts,pcnts+3);
          if( cnt_max == 1)
          {
            if( latN == 0 || latS == rg.ny()-1 )
            {
              add_triag = true;
            }
            else if( 0.5*(yN+yS) > 1e-6 )
            {
              if( pS2 == mypart )
                add_triag = true;
            }
            else
            {
              if( pN1 == mypart )
                add_triag = true;
            }
          }
        }

        if (add_triag)
        {
          ++region.ntriags;
          ++jelem;
          ++nelems;

          if( region.lat_begin.at(latN) == -1 ) region.lat_begin.at(latN) = ipN1;
          if( region.lat_begin.at(latS) == -1 ) region.lat_begin.at(latS) = ipS1;
          region.lat_begin.at(latN) = std::min<int>(region.lat_begin.at(latN), ipN1);
          region.lat_begin.at(latS) = std::min<int>(region.lat_begin.at(latS), ipS1);
          region.lat_end.at(latN) = std::max<int>(region.lat_end.at(latN), ipN1);
          region.lat_end.at(latS) = std::max<int>(region.lat_end.at(latS), ipS2);
        }
        else
        {
#if DEBUG_OUTPUT
          Log::info() << "Triag belongs to other partition" << std::endl;
#endif
        }
        ipS1=ipS2;
        // and ipN1=ipN1;

      }
      else
      {
        throw eckit::SeriousBug("Could not detect which element to create", Here());
      }
      ipN2 = std::min(endN,ipN1+1);
      ipS2 = std::min(endS,ipS1+1);
    }
    region.nb_lat_elems.at(jlat) = jelem;
#if DEBUG_OUTPUT
    DEBUG_VAR(region.nb_lat_elems.at(jlat));
#endif
    if( region.nb_lat_elems.at(jlat) == 0 && latN == size_t(region.north) ) {
      ++region.north;
    }
    if( region.nb_lat_elems.at(jlat) == 0 && latS == size_t(region.south) ) {
      --region.south;
    }
    region.lat_end.at(latN) = std::min(region.lat_end.at(latN), int(rg.nx(latN)-1));
    region.lat_end.at(latS) = std::min(region.lat_end.at(latS), int(rg.nx(latS)-1));
    if( yN == 90 && unique_pole )
      region.lat_end.at(latN) = rg.nx(latN)-1;
    if( yS == -90 && unique_pole )
      region.lat_end.at(latS) = rg.nx(latS)-1;

    if( region.nb_lat_elems.at(jlat) > 0 )
    {
      region.lat_end.at(latN) = std::max(region.lat_end.at(latN), region.lat_begin.at(latN));
      region.lat_end.at(latS) = std::max(region.lat_end.at(latS), region.lat_begin.at(latS));
    }
  } // for jlat

//  Log::info()  << "nb_triags = " << region.ntriags << std::endl;
//  Log::info()  << "nb_quads = " << region.nquads << std::endl;
//  Log::info()  << "nb_elems = " << nelems << std::endl;

  int nb_region_nodes = 0;

  for( int jlat=region.north; jlat<=region.south; ++jlat ) {
    region.lat_begin.at(jlat) = std::max( 0, region.lat_begin.at(jlat) );
    nb_region_nodes += region.lat_end.at(jlat)-region.lat_begin.at(jlat)+1;

    // Count extra periodic node to be added in this case
    if( periodic_east_west && size_t(region.lat_end.at(jlat)) == rg.nx(jlat) - 1) ++nb_region_nodes;

  }

  region.nnodes = nb_region_nodes;
  if (region.nnodes == 0)
  {
    throw Exception("Trying to generate mesh with too many partitions. Reduce the number of partitions.",Here());
  }
#if DEBUG_OUTPUT
  DEBUG("End of generate_region()");
#endif
}


namespace {
struct GhostNode {
  GhostNode(int _jlat, int _jlon, int _jnode) { jlat = _jlat; jlon=_jlon; jnode=_jnode; }
  int jlat;
  int jlon;
  int jnode;
};
}

void Structured::generate_mesh(const grid::StructuredGrid& rg, const std::vector<int>& parts, const Region& region, Mesh& mesh) const
{


  ASSERT(!mesh.generated());

  int mypart = options.get<size_t>("part");
  int nparts = options.get<size_t>("nb_parts");
  int n, l;

  bool has_north_pole = rg.y().front() ==  90 && rg.nx().front() > 0;
  bool has_south_pole = rg.y().back()  == -90 && rg.nx().back()  > 0;
  bool three_dimensional  = options.get<bool>("3d");
  bool periodic_east_west = rg.periodic();
  bool include_periodic_ghost_points = periodic_east_west
          && !three_dimensional ;
  bool remove_periodic_ghost_points = three_dimensional && periodic_east_west ;

  bool include_north_pole = (mypart == 0 )
          && options.get<bool>("include_pole")
          && !has_north_pole
          && rg.domain().includesNorthPole(rg.projection());

  bool include_south_pole = (mypart == nparts-1)
          && options.get<bool>("include_pole")
          && !has_south_pole
          && rg.domain().includesSouthPole(rg.projection());

  bool patch_north_pole = (mypart == 0)
          && options.get<bool>("patch_pole")
          && three_dimensional
          && !has_north_pole
          && rg.domain().includesNorthPole(rg.projection())
          && rg.nx(1) > 0;

  bool patch_south_pole = (mypart == nparts-1)
          && options.get<bool>("patch_pole")
          && three_dimensional
          && !has_south_pole
          && rg.domain().includesSouthPole(rg.projection())
          && rg.nx(rg.ny()-2) > 0;

  if( three_dimensional && nparts != 1 )
    throw BadParameter("Cannot generate three_dimensional mesh in parallel",Here());
  int nnodes  = region.nnodes;
  int ntriags = region.ntriags;
  int nquads  = region.nquads;

  if (include_north_pole) {
    ++nnodes;
    ntriags += rg.nx(0) - (periodic_east_west ? 0 : 1);
  }
  else if (patch_north_pole) {
    ntriags += rg.nx(0)-2;
  }
  if (include_south_pole) {
    ++nnodes;
    ntriags += rg.nx(rg.ny()-1) - (periodic_east_west ? 0 : 1);
  }
  else if (patch_south_pole) {
    ntriags += rg.nx(rg.ny()-1)-2;
  }

  size_t node_numbering_size = nnodes;
  if ( remove_periodic_ghost_points ) {
    for(size_t jlat = 0; jlat < rg.ny(); ++jlat)
    {
      if( rg.nx(jlat) > 0 )
        --nnodes;
    }
  }

#if DEBUG_OUTPUT
  DEBUG_VAR(include_periodic_ghost_points);
  DEBUG_VAR(include_north_pole);
  DEBUG_VAR(include_south_pole);
  DEBUG_VAR(three_dimensional);
  DEBUG_VAR(patch_north_pole);
  DEBUG_VAR(patch_south_pole);
  DEBUG_VAR(rg.npts());
  DEBUG_VAR(nnodes);
  DEBUG_VAR(ntriags);
  DEBUG_VAR(nquads);
  DEBUG_VAR(options.get<bool>("ghost_at_end"));
#endif


  std::vector<int> offset_glb(rg.ny());
  std::vector<int> offset_loc(region.south-region.north+1,0);

  n=0;
  for(size_t jlat = 0; jlat < rg.ny(); ++jlat)
  {
    offset_glb.at(jlat)=n;
    n+=rg.nx(jlat);
  };

  std::vector<int> periodic_glb(rg.ny());

  if( include_periodic_ghost_points )
  {
    for(size_t jlat = 0; jlat < rg.ny(); ++jlat)
    {
      if( rg.nx(jlat) > 0 )
      {
        periodic_glb.at(jlat) = n;
        ++n;
      }
    }
  }
  else
  {
    for(size_t jlat = 0; jlat < rg.ny(); ++jlat)
    {
      if( rg.nx(jlat) > 0 )
      {
        periodic_glb.at(jlat) = offset_glb.at(jlat) + rg.nx(jlat)-1;
      }
    }
  }


  mesh.nodes().resize(nnodes);
  mesh::Nodes& nodes = mesh.nodes();

  array::ArrayView<double,2> lonlat        ( nodes.lonlat() );
  array::ArrayView<double,2> geolonlat     ( nodes.geolonlat() );
  array::ArrayView<gidx_t,1> glb_idx       ( nodes.global_index() );
  array::ArrayView<int,   1> part          ( nodes.partition() );
  array::ArrayView<int,   1> ghost         ( nodes.ghost() );
  array::ArrayView<int,   1> flags         ( nodes.field("flags") );

  bool stagger = options.get<bool>("stagger");

  std::vector<int> node_numbering(node_numbering_size,-1);
  if( options.get<bool>("ghost_at_end") )
  {
    std::vector< GhostNode > ghost_nodes;
    ghost_nodes.reserve( nnodes );
    int node_number=0;
    int jnode=0;
    l=0;
    ASSERT( region.south >= region.north );
    for( int jlat = region.north; jlat <= region.south; ++jlat )
    {
      int ilat=jlat-region.north;
      offset_loc.at(ilat)=l;
      l+=region.lat_end.at(jlat)-region.lat_begin.at(jlat)+1;


      if( region.lat_end.at(jlat) < region.lat_begin.at(jlat) )
      {
        DEBUG_VAR(jlat);
        DEBUG_VAR(region.lat_begin[jlat]);
        DEBUG_VAR(region.lat_end[jlat]);
      }
      for( int jlon=region.lat_begin.at(jlat); jlon<=region.lat_end.at(jlat); ++jlon )
      {
        n = offset_glb.at(jlat) + jlon;
        if( parts.at(n) == mypart ) {
          node_numbering.at(jnode) = node_number;
          ++node_number;
        }
        else {
          ghost_nodes.push_back( GhostNode(jlat,jlon,jnode));
        }
        ++jnode;
      }
      if(include_periodic_ghost_points && size_t(region.lat_end.at(jlat)) == rg.nx(jlat) - 1) // add periodic point
      {
        ++l;
        part(jnode)      = part(jnode-1);
        ghost(jnode)     = 1;
        ghost_nodes.push_back( GhostNode(jlat,rg.nx(jlat),jnode) );
        ++jnode;
      }
    }
    for( size_t jghost=0; jghost<ghost_nodes.size(); ++jghost )
    {
      node_numbering.at( ghost_nodes.at(jghost).jnode ) = node_number;
      ++node_number;
    }
    if (include_north_pole)
    {
      node_numbering.at( jnode ) = jnode;
      ++jnode;
    }
    if (include_south_pole)
    {
      node_numbering.at( jnode ) = jnode;
      ++jnode;
    }
    ASSERT( jnode == nnodes );
  }
  else // No renumbering
  {
    for( int jnode=0; jnode<nnodes; ++jnode )
      node_numbering.at(jnode) = jnode;
  }

  int jnode=0;
  l=0;
  for(int jlat = region.north; jlat <= region.south; ++jlat)
  {
    int ilat=jlat-region.north;
    offset_loc.at(ilat)=l;
    l+=region.lat_end.at(jlat)-region.lat_begin.at(jlat)+1;

    double y = rg.y(jlat);
    for( int jlon=region.lat_begin.at(jlat); jlon<=region.lat_end.at(jlat); ++jlon )
    {
      int inode = node_numbering.at(jnode);
      n = offset_glb.at(jlat) + jlon;

      double x = rg.x(jlon,jlat);
      //std::cout << "jlat = " << jlat << "; jlon = " << jlon << "; x = " << x << std::endl;
      if( stagger && (jlat+1)%2==0 ) x += 180./static_cast<double>(rg.nx(jlat));

      lonlat(inode,internals::LON) = x;
      lonlat(inode,internals::LAT) = y;

      // geographic coordinates by using projection
      double crd[] = {x,y};
      rg.projection().xy2lonlat(crd);
      geolonlat(inode,internals::LON) = crd[internals::LON];
      geolonlat(inode,internals::LAT) = crd[internals::LAT];

      glb_idx(inode)   = n+1;
      part(inode) = parts.at(n);
      ghost(inode) = 0;
      Topology::reset(flags(inode));
      if( jlat == 0 && !include_north_pole) {
        Topology::set(flags(inode),Topology::BC|Topology::NORTH);
      }
      if( size_t(jlat) == rg.ny()-1 && !include_south_pole) {
        Topology::set(flags(inode),Topology::BC|Topology::SOUTH);
      }
      if( jlon == 0 && include_periodic_ghost_points) {
        Topology::set(flags(inode),Topology::BC|Topology::WEST);
      }
      if( part(inode) != mypart ) {
        Topology::set(flags(inode),Topology::GHOST);
        ghost(inode) = 1;
      }
      ++jnode;
    }
    if(include_periodic_ghost_points && size_t(region.lat_end.at(jlat)) == rg.nx(jlat) - 1) // add periodic point
    {
      int inode = node_numbering.at(jnode);
      int inode_left = node_numbering.at(jnode-1);
      ++l;
      double x = rg.x(rg.nx(jlat),jlat);
      if( stagger && (jlat+1)%2==0 ) x += 180./static_cast<double>(rg.nx(jlat));

      lonlat(inode,internals::LON) = x;
      lonlat(inode,internals::LAT) = y;

      // geographic coordinates by using projection
      double crd[] = {x,y};
      rg.projection().xy2lonlat(crd);
      geolonlat(inode,internals::LON) = crd[internals::LON];
      geolonlat(inode,internals::LAT) = crd[internals::LAT];


      glb_idx(inode)   = periodic_glb.at(jlat)+1;
      part(inode)      = part(inode_left);
      ghost(inode)     = 1;
      Topology::reset(flags(inode));
      Topology::set(flags(inode),Topology::BC|Topology::EAST);
      Topology::set(flags(inode),Topology::GHOST);
      ++jnode;
    }
  };

  int jnorth=-1;
  if (include_north_pole)
  {
    int inode = node_numbering.at(jnode);
    jnorth = jnode;
    double y = 90.;
    double x = 180.;
    lonlat(inode,internals::LON) = x;
    lonlat(inode,internals::LAT) = y;

    // geographic coordinates by using projection
    double crd[] = {x,y};
    rg.projection().xy2lonlat(crd);
    geolonlat(inode,internals::LON) = crd[internals::LON];
    geolonlat(inode,internals::LAT) = crd[internals::LAT];

    glb_idx(inode)   = periodic_glb.at(rg.ny()-1)+2;
    part(inode)      = mypart;
    ghost(inode)     = 0;
    Topology::reset(flags(inode));
    Topology::set(flags(inode),Topology::NORTH);
    ++jnode;
  }

  int jsouth=-1;
  if (include_south_pole)
  {
    int inode = node_numbering.at(jnode);
    jsouth = jnode;
    double y = -90.;
    double x =  180.;
    lonlat(inode,internals::LON) = x;
    lonlat(inode,internals::LAT) = y;

    // geographic coordinates by using projection
    double crd[] = {x,y};
    rg.projection().xy2lonlat(crd);
    geolonlat(inode,internals::LON) = crd[internals::LON];
    geolonlat(inode,internals::LAT) = crd[internals::LAT];

    glb_idx(inode)   = periodic_glb.at(rg.ny()-1)+3;
    part(inode)      = mypart;
    ghost(inode)     = 0;
    Topology::reset(flags(inode));
    Topology::set(flags(inode),Topology::SOUTH);
    ++jnode;
  }

  mesh.cells().add( new mesh::temporary::Quadrilateral(), nquads  );
  mesh.cells().add( new mesh::temporary::Triangle(),      ntriags );

  mesh::HybridElements::Connectivity& node_connectivity = mesh.cells().node_connectivity();
  array::ArrayView<gidx_t,1> cells_glb_idx( mesh.cells().global_index() );
  array::ArrayView<int,1>    cells_part(    mesh.cells().partition() );

  /*
  Fill in connectivity tables with global node indices first
  */
  int jcell;
  int jquad=0;
  int jtriag=0;
  int quad_begin  = mesh.cells().elements(0).begin();
  int triag_begin = mesh.cells().elements(1).begin();
  int quad_nodes[4];
  int triag_nodes[3];

  for (int jlat=region.north; jlat<region.south; ++jlat)
  {

    int ilat = jlat-region.north;
    int jlatN = jlat;
    int jlatS = jlat+1;
    int ilatN = ilat;
    int ilatS = ilat+1;
    for (int jelem=0; jelem<region.nb_lat_elems.at(jlat); ++jelem)
    {
      const array::ArrayView<int,1> elem = array::ArrayView<int,3>(region.elems).at(ilat).at(jelem);

      if(elem.at(2)>=0 && elem.at(3)>=0) // This is a quad
      {
        quad_nodes[0] = node_numbering.at( offset_loc.at(ilatN) + elem.at(0) - region.lat_begin.at(jlatN) );
        quad_nodes[1] = node_numbering.at( offset_loc.at(ilatS) + elem.at(1) - region.lat_begin.at(jlatS) );
        quad_nodes[2] = node_numbering.at( offset_loc.at(ilatS) + elem.at(2) - region.lat_begin.at(jlatS) );
        quad_nodes[3] = node_numbering.at( offset_loc.at(ilatN) + elem.at(3) - region.lat_begin.at(jlatN) );

        if( three_dimensional && periodic_east_west )
        {
          if (size_t(elem.at(2)) == rg.nx(jlatS)) quad_nodes[2] = node_numbering.at( offset_loc.at(ilatS) );
          if (size_t(elem.at(3)) == rg.nx(jlatN)) quad_nodes[3] = node_numbering.at( offset_loc.at(ilatN) );
        }

        jcell = quad_begin + jquad++;
        node_connectivity.set( jcell, quad_nodes );
        cells_glb_idx(jcell) = jcell+1;
        cells_part(jcell)    = mypart;
      }
      else // This is a triag
      {
        if(elem.at(3)<0) // This is a triangle pointing up
        {
          triag_nodes[0] = node_numbering.at( offset_loc.at(ilatN) + elem.at(0) - region.lat_begin.at(jlatN) );
          triag_nodes[1] = node_numbering.at( offset_loc.at(ilatS) + elem.at(1) - region.lat_begin.at(jlatS) );
          triag_nodes[2] = node_numbering.at( offset_loc.at(ilatS) + elem.at(2) - region.lat_begin.at(jlatS) );
          if( three_dimensional && periodic_east_west )
          {
            if (size_t(elem.at(0)) == rg.nx(jlatN)) triag_nodes[0] = node_numbering.at( offset_loc.at(ilatN) );
            if (size_t(elem.at(2)) == rg.nx(jlatS)) triag_nodes[2] = node_numbering.at( offset_loc.at(ilatS) );
          }
        }
        else // This is a triangle pointing down
        {
          triag_nodes[0] = node_numbering.at( offset_loc.at(ilatN) + elem.at(0) - region.lat_begin.at(jlatN) );
          triag_nodes[1] = node_numbering.at( offset_loc.at(ilatS) + elem.at(1) - region.lat_begin.at(jlatS) );
          triag_nodes[2] = node_numbering.at( offset_loc.at(ilatN) + elem.at(3) - region.lat_begin.at(jlatN) );
          if( three_dimensional && periodic_east_west )
          {
            if (size_t(elem.at(1)) == rg.nx(jlatS)) triag_nodes[1] = node_numbering.at( offset_loc.at(ilatS) );
            if (size_t(elem.at(3)) == rg.nx(jlatN)) triag_nodes[2] = node_numbering.at( offset_loc.at(ilatN) );
          }
        }
        jcell = triag_begin + jtriag++;
        node_connectivity.set( jcell, triag_nodes );
        cells_glb_idx(jcell) = jcell+1;
        cells_part(jcell) = mypart;
      }
    }
  }

  if (include_north_pole)
  {
    int ilat = 0;
    int ip1  = 0;
    size_t nlon = rg.nx(0) - (periodic_east_west ? 0 : 1);
    for (size_t ip2 = 0; ip2 < nlon; ++ip2)
    {
      jcell = triag_begin + jtriag++;
      size_t ip3 = ip2+1;
      if( three_dimensional && ip3 == rg.nx(0) ) ip3 = 0;
      triag_nodes[0] = node_numbering.at( jnorth           + ip1 );
      triag_nodes[1] = node_numbering.at( offset_loc.at(ilat) + ip2 );
      triag_nodes[2] = node_numbering.at( offset_loc.at(ilat) + ip3 );
      node_connectivity.set( jcell, triag_nodes );
      cells_glb_idx(jcell) = jcell+1;
      cells_part(jcell) = mypart;
    }
  }
  else if (patch_north_pole )
  {
    int jlat = 0;
    int ilat = 0;
    int ip1, ip2, ip3;

    int jforward = 0;
    int jbackward = rg.nx(jlat) - 1;
    bool forward = true;

    while( true )
    {
      if( forward )
      {
        ip1 = jforward;
        ip2 = jforward+1;
        ip3 = jbackward;
      }
      else
      {
        ip1 = jforward;
        ip2 = jbackward-1;
        ip3 = jbackward;
      }

      triag_nodes[0] = node_numbering.at( offset_loc.at(ilat) + ip1 );
      triag_nodes[1] = node_numbering.at( offset_loc.at(ilat) + ip2 );
      triag_nodes[2] = node_numbering.at( offset_loc.at(ilat) + ip3 );

      jcell = triag_begin + jtriag++;
      node_connectivity.set( jcell, triag_nodes );
      cells_glb_idx(jcell) = jcell+1;
      cells_part(jcell) = mypart;

      if (jbackward == jforward+2 ) break;

      if( forward )
      {
        ++jforward;
        forward = false;
      }
      else
      {
        --jbackward;
        forward = true;
      }
    }
  }

  if (include_south_pole)
  {
    int jlat = rg.ny()-1;
    int ilat = region.south-region.north;
    int ip1 = 0;
    size_t nlon = rg.nx(jlat)+1 - (periodic_east_west ? 0 : 1);
    for (size_t ip2 = 1; ip2 < nlon; ++ip2)
    {
      jcell = triag_begin + jtriag++;
      int ip3 = ip2-1;
      triag_nodes[0] = node_numbering.at( jsouth           + ip1 );
      triag_nodes[1] = node_numbering.at( offset_loc.at(ilat) + ip2 );
      triag_nodes[2] = node_numbering.at( offset_loc.at(ilat) + ip3 );
      if( three_dimensional && ip2 == rg.nx(jlat) )
        triag_nodes[1] = node_numbering.at( offset_loc.at(ilat) + 0 );
      node_connectivity.set( jcell, triag_nodes );
      cells_glb_idx(jcell) = jcell+1;
      cells_part(jcell) = mypart;
    }
  }
  else if (patch_south_pole)
  {
    int jlat = rg.ny()-1;
    int ilat = region.south-region.north;
    int ip1, ip2, ip3;

    int jforward = 0;
    int jbackward = rg.nx(jlat) - 1;
    bool forward = true;

    while( true )
    {
      if( forward )
      {
        ip1 = jforward;
        ip2 = jforward+1;
        ip3 = jbackward;
      }
      else
      {
        ip1 = jforward;
        ip2 = jbackward-1;
        ip3 = jbackward;
      }

      triag_nodes[0] = node_numbering.at( offset_loc.at(ilat) + ip1 );
      triag_nodes[1] = node_numbering.at( offset_loc.at(ilat) + ip2 );
      triag_nodes[2] = node_numbering.at( offset_loc.at(ilat) + ip3 );

      jcell = triag_begin + jtriag++;
      node_connectivity.set( jcell, triag_nodes );
      cells_glb_idx(jcell) = jcell+1;
      cells_part(jcell) = mypart;

      if (jbackward == jforward+2 ) break;

      if( forward )
      {
        ++jforward;
        forward = false;
      }
      else
      {
        --jbackward;
        forward = true;
      }
    }
  }

  generate_global_element_numbering( mesh );
}

void Structured::generate_global_element_numbering( Mesh& mesh ) const
{
  size_t loc_nb_elems = mesh.cells().size();
  std::vector<size_t> elem_counts( parallel::mpi::comm().size() );
  std::vector<int> elem_displs( parallel::mpi::comm().size() );

  parallel::mpi::comm().allGather(loc_nb_elems, elem_counts.begin(), elem_counts.end());

  elem_displs.at(0) = 0;
  for(size_t jpart = 1; jpart < parallel::mpi::comm().size(); ++jpart)
  {
    elem_displs.at(jpart) = elem_displs.at(jpart-1) + elem_counts.at(jpart-1);
  }

  gidx_t gid = 1+elem_displs.at( parallel::mpi::comm().rank() );

  array::ArrayView<gidx_t,1> glb_idx( mesh.cells().global_index() );

  for( size_t jelem=0; jelem<mesh.cells().size(); ++jelem )
  {
    glb_idx(jelem) = gid++;
  }
}

namespace {
static MeshGeneratorBuilder< Structured > __Structured("Structured");
}

} // namespace generators
} // namespace mesh
} // namespace atlas<|MERGE_RESOLUTION|>--- conflicted
+++ resolved
@@ -13,12 +13,9 @@
 #include <cmath>
 #include <limits>
 #include <vector>
-<<<<<<< HEAD
+
 #include "eckit/runtime/Main.h"
-#include "eckit/config/Configurable.h"
-#include "eckit/geometry/Point3.h"
-=======
->>>>>>> 6ba0bcd3
+
 #include "atlas/internals/atlas_config.h"
 #include "atlas/grid/detail/partitioners/EqualRegionsPartitioner.h"
 #include "atlas/grid/Grid.h"
@@ -175,13 +172,9 @@
 
   std::string partitioner_factory = "Trans";
   options.get("partitioner",partitioner_factory);
-<<<<<<< HEAD
-  if ( rg->nlat()%2 == 1 ) partitioner_factory = "EqualRegions"; // Odd number of latitudes
+
+  if ( rg.ny()%2 == 1 ) partitioner_factory = "EqualRegions"; // Odd number of latitudes
   if ( nb_parts == 1 || parallel::mpi::comm().size() == 1 ) partitioner_factory = "EqualRegions"; // Only one part --> Trans is slower
-=======
-  if ( rg.ny()%2 == 1 ) partitioner_factory = "EqualRegions"; // Odd number of latitudes
-  if ( nb_parts == 1 || eckit::mpi::size() == 1 ) partitioner_factory = "EqualRegions"; // Only one part --> Trans is slower
->>>>>>> 6ba0bcd3
 
   eckit::SharedPtr<grid::Partitioner> partitioner( grid::PartitionerFactory::build(partitioner_factory,grid,nb_parts) );
   grid::GridDistribution distribution( partitioner->distribution() );
@@ -389,16 +382,13 @@
       else
         pS2 = parts.at(offset.at(latS)+ipS2);
 
-<<<<<<< HEAD
       //Log::info()  << ipN1 << "("<<pN1<<") " << ipN2 <<"("<<pN2<<")" <<  std::endl;
       //Log::info()  << ipS1 << "("<<pS2<<") " << ipS2 <<"("<<pS2<<")" <<  std::endl;
 
-=======
-#if DEBUG_OUTPUT
-      Log::info(Here())  << ipN1 << "("<<pN1<<") " << ipN2 <<"("<<pN2<<")" <<  std::endl;
-      Log::info(Here())  << ipS1 << "("<<pS2<<") " << ipS2 <<"("<<pS2<<")" <<  std::endl;
-#endif
->>>>>>> 6ba0bcd3
+#if DEBUG_OUTPUT
+      Log::info()  << ipN1 << "("<<pN1<<") " << ipN2 <<"("<<pN2<<")" <<  std::endl;
+      Log::info()  << ipS1 << "("<<pS2<<") " << ipS2 <<"("<<pS2<<")" <<  std::endl;
+#endif
 
       xN1 = rg.x(ipN1,latN) * to_rad;
       xN2 = rg.x(ipN2,latN) * to_rad;
@@ -410,18 +400,12 @@
       if( stagger && (latS+1)%2==0 ) xS1 += M_PI/static_cast<double>(rg.nx(latS));
       if( stagger && (latS+1)%2==0 ) xS2 += M_PI/static_cast<double>(rg.nx(latS));
 
-<<<<<<< HEAD
 #if DEBUG_OUTPUT
       Log::info()  << "-------\n";
 #endif
       // Log::info()  << "  access  " << region.elems.stride(0)*(jlat-region.north) + region.elems.stride(1)*jelem + 5 << std::endl;
 //      Log::info()  << ipN1 << "("<< xN1 << ")  " << ipN2 <<  "("<< xN2 << ")  " << std::endl;
 //      Log::info()  << ipS1 << "("<< xS1 << ")  " << ipS2 <<  "("<< xS2 << ")  " << std::endl;
-=======
-      // Log::info(Here())  << "  access  " << region.elems.stride(0)*(jlat-region.north) + region.elems.stride(1)*jelem + 5 << std::endl;
-//      Log::info(Here())  << ipN1 << "("<< xN1 << ")  " << ipN2 <<  "("<< xN2 << ")  " << std::endl;
-//      Log::info(Here())  << ipS1 << "("<< xS1 << ")  " << ipS2 <<  "("<< xS2 << ")  " << std::endl;
->>>>>>> 6ba0bcd3
       try_make_triangle_up   = false;
       try_make_triangle_down = false;
       try_make_quad = false;
@@ -595,18 +579,7 @@
         for( int j=0; j<3; ++j ) {
           if (np[j]==mypart) ++cnt_mypart;
         }
-<<<<<<< HEAD
         if( cnt_mypart > 1 )
-=======
-        else if ( latS == rg.ny()-1 )
-        {
-          if( pS1 == mypart )
-          {
-            add_triag = true;
-          }
-        }
-        else if( cnt_mypart > 1 )
->>>>>>> 6ba0bcd3
         {
           add_triag=true;
         }
@@ -673,19 +646,8 @@
         for( int j=0; j<3; ++j ) {
           if (np[j]==mypart) ++cnt_mypart;
         }
-<<<<<<< HEAD
 
         if( cnt_mypart > 1 )
-=======
-        else if ( latS == rg.ny()-1 )
-        {
-          if( pS2 == mypart )
-          {
-            add_triag = true;
-          }
-        }
-        else if( cnt_mypart > 1 )
->>>>>>> 6ba0bcd3
         {
           add_triag=true;
         }
