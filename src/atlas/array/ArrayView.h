--- conflicted
+++ resolved
@@ -171,13 +171,17 @@
 
 public:
 
-<<<<<<< HEAD
+    ArrayView( const ArrayView& other ) : gt_data_view_(other.gt_data_view_), shape_(other.shape_)
+    {
+      // TODO: check compatibility
+    }
+
     ArrayView(data_view_t data_view, ArrayShape const& shape) : gt_data_view_(data_view), shape_(shape) {}
-=======
-    //ArrayView( ArrayView& other ) : gt_data_view_(other.gt_data_view) {}
-
-    ArrayView(data_view_t data_view) : gt_data_view_(data_view) {}
->>>>>>> 2a272e1c
+
+    // ArrayView<DATA_TYPE,RANK>& operator=(const ArrayView& other)
+    // {
+    //   return *this;
+    // }
 
     template < typename... Coords, typename = typename boost::enable_if_c<(sizeof...(Coords) == RANK), int>::type >
     DATA_TYPE&
@@ -193,17 +197,14 @@
       return gt_data_view_(c...);
     }
 
-<<<<<<< HEAD
-    ArrayShape const & shape() const {return shape_;}
-=======
-    size_t shape(size_t idx) const { NOTIMP; return 0; }
+    ArrayShape const& shape() const {return shape_;}
+
+    size_t shape(size_t idx) const { return shape_[idx]; }
 
     LocalView<DATA_TYPE,RANK-1> at(const size_t i) const {
      return LocalView<DATA_TYPE,RANK-1>();
      // return LocalView<DATA_TYPE,RANK-1>( LocalView_helper<DATA_TYPE,RANK>::data_+LocalView_helper<DATA_TYPE,RANK>::strides_[0]*i, LocalView_helper<DATA_TYPE,RANK>::shape_+1, LocalView_helper<DATA_TYPE,RANK>::strides_+1 );
    }
-
->>>>>>> 2a272e1c
 
 private:
     data_view_t gt_data_view_;
@@ -248,7 +249,7 @@
 //// -- Private data
 //  DATA_TYPE* data_;
 //  ArrayStrides::value_type strides_[1];
-  ArrayShape const&   shape_;
+  ArrayShape shape_;
 };
 
 #else
