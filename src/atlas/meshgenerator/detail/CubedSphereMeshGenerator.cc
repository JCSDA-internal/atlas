--- conflicted
+++ resolved
@@ -90,7 +90,7 @@
 
     // Construct mesh nodes
     // --------------------
-    mesh.nodes().resize( nnodes );
+    mesh.nodes().resize( nnodes_all );
     mesh::Nodes& nodes = mesh.nodes();
     auto xy            = array::make_view<double, 2>( nodes.xy() );
     auto lonlat        = array::make_view<double, 2>( nodes.lonlat() );
@@ -98,7 +98,7 @@
     auto remote_idx    = array::make_indexview<idx_t, 1>( nodes.remote_index() );
     auto part          = array::make_view<int, 1>( nodes.partition() );
     auto ghost         = array::make_view<int, 1>( nodes.ghost() );
-    //auto flags      = array::make_view<int, 1>( nodes.flags() );
+    auto flags         = array::make_view<int, 1>( nodes.flags() );
 
     int inode = 0;
     double xy_[3];
@@ -128,159 +128,55 @@
         }
     }
 
-
-<<<<<<< HEAD
-  // Construct mesh nodes
-  // --------------------
-  mesh.nodes().resize( nnodes_all );
-  mesh::Nodes& nodes = mesh.nodes();
-  auto xy         = array::make_view<double, 2>( nodes.xy() );
-  auto lonlat     = array::make_view<double, 2>( nodes.lonlat() );
-  auto glb_idx    = array::make_view<gidx_t, 1>( nodes.global_index() );
-  auto remote_idx = array::make_indexview<idx_t, 1>( nodes.remote_index() );
-  auto part       = array::make_view<int, 1>( nodes.partition() );
-  auto ghost      = array::make_view<int, 1>( nodes.ghost() );
-  auto flags      = array::make_view<int, 1>( nodes.flags() );
-
-  std::vector<idx_t> local_idx(static_cast<size_t>(nnodes_all));
-
-  int inode = 0;
-  int it;
-  int ix;
-  int iy;
-=======
+    auto addOwnedNode = [&](idx_t it, idx_t ix, idx_t iy) {
+
+        // Get xy from global xy grid array
+
+        double xy_[3];
+        csgrid.xy( ix, iy, it, xy_ );
+
+        idx_t iGridIt = NodeArray(it, ix, iy);
+
+        xy( iGridIt, XX ) = xy_[XX];
+        xy( iGridIt, YY ) = xy_[YY];
+
+        // Get lonlat from global lonlat array
+        double lonlat_[2];
+        csgrid.lonlat( ix, iy, it, lonlat_ );
+
+        lonlat( iGridIt, LON ) = lonlat_[LON];
+        lonlat( iGridIt, LAT ) = lonlat_[LAT];
+
+        // Is not ghost node
+        mesh::Nodes::Topology::reset(flags(iGridIt));
+        ghost(iGridIt) = 0;
+
+        glb_idx(iGridIt) = iGridIt + 1;
+        remote_idx(iGridIt) = iGridIt;
+        part(iGridIt) = distribution.partition(iGridIt);
+        inode++;
+
+        return;
+    }
+
+
     for ( it = 0; it < nTiles; it++ ) {     // 0, 1, 2, 3, 4, 5
         for ( ix = 0; ix < N; ix++ ) {      // 0, 1, ..., N-1
             for ( iy = 0; iy < N; iy++ ) {  // 0, 1, ..., N-1
 
                 // Get xy from global xy grid array
-                csgrid.xy( ix, iy, it, xy_ );
-
-                idx_t n = NodeArray( it, ix, iy );
->>>>>>> f528cd44
-
-                xy( n, XX ) = xy_[XX];
-                xy( n, YY ) = xy_[YY];
-
-                csgrid.lonlat( ix, iy, it, lonlat_ );
-
-                lonlat( n, LON ) = lonlat_[LON];
-                lonlat( n, LAT ) = lonlat_[LAT];
-
-                // Ghost nodes
-                ghost( n ) = 0;  // No ghost nodes
-
-<<<<<<< HEAD
-  {
-      ATLAS_TRACE("iterate entire grid");
-      idx_t iGridIt{0};
-      for( auto& p : csgrid.tij() ) {
-          NodeArray(p.t(), p.i(), p.j()) = iGridIt++;
-      }
-  }
-
-  auto addOwnedNode = [&](idx_t it, idx_t ix, idx_t iy) {
-
-    // Get xy from global xy grid array
-
-    double xy_[3];
-    csgrid.xy( ix, iy, it, xy_ );
-
-    idx_t iGridIt = NodeArray(it, ix, iy);
-
-    xy( iGridIt, XX ) = xy_[XX];
-    xy( iGridIt, YY ) = xy_[YY];
-
-    // Get lonlat from global lonlat array
-    double lonlat_[2];
-    csgrid.lonlat( ix, iy, it, lonlat_ );
-
-    lonlat( iGridIt, LON ) = lonlat_[LON];
-    lonlat( iGridIt, LAT ) = lonlat_[LAT];
-
-    // Is not ghost node
-    mesh::Nodes::Topology::reset(flags(iGridIt));
-    ghost(iGridIt) = 0;
-
-    glb_idx(iGridIt) = iGridIt + 1;
-    remote_idx(iGridIt) = iGridIt;
-    part(iGridIt) = distribution.partition(iGridIt);
-    inode++;
-
-    return;
-
-    };
-
-  for ( it = 0; it < nTiles; it++ ) {               // 0, 1, 2, 3, 4, 5
-    for ( ix = 0; ix < N; ix++ ) {        // 0, 1, ..., N-1
-      for ( iy = 0; iy < N; iy++ ) {      // 0, 1, ..., N-1
-
-        addOwnedNode(it, ix, iy);
-
-      }
-
-    }
-
-  }
-
-  // Extra point 1
-  // -------------
-  addOwnedNode(0, 0, N);
-
-  // Extra point 2
-  // -------------
-  addOwnedNode(1, N, 0);
-=======
-                glb_idx( n )    = n + 1;
-                remote_idx( n ) = n;
-                part( n )       = distribution.partition( n );
-                inode++;
+                addOwnedNode(it, ix, iy);
             }
         }
     }
 
     // Extra point 1
     // -------------
-    {
-        it = 0;
-        ix = 0;
-        iy = N;
-
-        idx_t n = NodeArray( it, ix, iy );
-        csgrid.xy( ix, iy, it, xy_ );
-        xy( n, XX ) = xy_[XX];
-        xy( n, YY ) = xy_[YY];
-        csgrid.lonlat( ix, iy, it, lonlat_ );
-        lonlat( n, LON ) = lonlat_[LON];
-        lonlat( n, LAT ) = lonlat_[LAT];
-        ghost( n )       = 0;
-        glb_idx( n )     = n + 1;
-        remote_idx( n )  = n;
-        part( n )        = distribution.partition( n );
-        inode++;
-    }
+    addOwnedNode(0, 0, N);
 
     // Extra point 2
     // -------------
-    {
-        it      = 1;
-        ix      = N;
-        iy      = 0;
-        idx_t n = NodeArray( it, ix, iy );
-
-        csgrid.xy( ix, iy, it, xy_ );
-        xy( n, XX ) = xy_[XX];
-        xy( n, YY ) = xy_[YY];
-        csgrid.lonlat( ix, iy, it, lonlat_ );
-        lonlat( n, LON ) = lonlat_[LON];
-        lonlat( n, LAT ) = lonlat_[LAT];
-        ghost( n )       = 0;
-        glb_idx( n )     = n + 1;
-        remote_idx( n )  = n;
-        part( n )        = distribution.partition( n );
-        inode++;
-    }
->>>>>>> f528cd44
+    addOwnedNode(1, N, 0);
 
 #if 0
   // TESTING: Check that inverse projection returns the correct xyt
@@ -316,221 +212,116 @@
   }
 #endif
 
-<<<<<<< HEAD
-  // Assert that the correct number of nodes have been set
-  ATLAS_ASSERT( nnodes == inode, "Insufficient nodes" );
-
-  // Start adding Ghost nodes.
-
-  auto addGhostNode = [&](idx_t itGhost, idx_t ixGhost, idx_t iyGhost,
-    idx_t itOwned, idx_t ixOwned, idx_t iyOwned) {
-
-    // Get concrete node id
-    auto nOwned = NodeArray(itOwned, ixOwned, iyOwned);
-
-    // Add ghost node to NodeArray
-    NodeArray(itGhost, ixGhost, iyGhost) = inode;
-
-    // "Create" ghost xy coordinate.
-
-    // Get Jacobian of coords rtw indicesd
-    auto x0 = xy(NodeArray(itGhost, 0, 0), XX);
-    auto y0 = xy(NodeArray(itGhost, 0, 0), YY);
-
-    auto dx_di = xy(NodeArray(itGhost, 1, 0), XX) - x0;
-    auto dx_dj = xy(NodeArray(itGhost, 0, 1), XX) - x0;
-    auto dy_di = xy(NodeArray(itGhost, 1, 0), YY) - y0;
-    auto dy_dj = xy(NodeArray(itGhost, 0, 1), YY) - y0;
-
-    // Set xy coordinates
-    xy(inode, XX) = x0 + ixGhost * dx_di + iyGhost * dx_dj;
-    xy(inode, YY) = y0 + ixGhost * dy_di + iyGhost * dy_dj;
-
-    // Same lonlat as concrete points
-    lonlat(inode, LON) = lonlat( nOwned, LON);
-    lonlat(inode, LAT) = lonlat( nOwned, LAT);
-
-    // Is ghost node
-    mesh::Nodes::Topology::set(flags(inode), mesh::Nodes::Topology::GHOST);
-    ghost(inode) = 1;
-
-    // Partitioning logic to be added in future PR
-    glb_idx(inode) = inode + 1;
-    remote_idx(inode) = inode;
-    part(inode) = distribution.partition(inode);
-
-    inode++;
-
-  };
-
-  // Fill duplicate points in the corners
-  // ------------------------------------
-  addGhostNode(0, N, N, 2, 0, 0);
-  addGhostNode(1, N, N, 3, 0, 0);
-  addGhostNode(2, N, N, 4, 0, 0);
-  addGhostNode(3, N, N, 5, 0, 0);
-  addGhostNode(4, N, N, 0, 0, 0);
-  addGhostNode(5, N, N, 1, 0, 0);
-
-  // Special points have two duplicates each
-  addGhostNode(2, 0, N, 0, 0, N);
-  addGhostNode(4, 0, N, 0, 0, N);
-  addGhostNode(3, N, 0, 1, N, 0);
-  addGhostNode(5, N, 0, 1, N, 0);
-
-  // Top & right duplicates
-  // ----------------------
-
-  // Tile 1
-  for ( ix = 1; ix < N; ix++ ) {
-    addGhostNode(0, ix, N, 2, 0, N - ix);
-  }
-  for ( iy = 0; iy < N; iy++ ) {
-    addGhostNode(0, N, iy, 1, 0, iy);
-  }
-
-  // Tile 2
-  for ( ix = 0; ix < N; ix++ ) {
-    addGhostNode(1, ix, N, 2, ix, 0);
-  }
-  for ( iy = 1; iy < N; iy++ ) {
-    addGhostNode(1, N, iy, 3, N - iy, 0);
-  }
-
-  // Tile 3
-  for ( ix = 1; ix < N; ix++ ) {
-    addGhostNode(2, ix, N, 4, 0, N - ix);
-  }
-  for ( iy = 0; iy < N; iy++ ) {
-    addGhostNode(2, N, iy, 3, 0, iy);
-  }
-
-  // Tile 4
-  for ( ix = 0; ix < N; ix++ ) {
-    addGhostNode(3, ix, N, 4, ix, 0);
-  }
-  for ( iy = 1; iy < N; iy++ ) {
-    addGhostNode(3, N, iy, 5, N - iy, 0);
-  }
-
-  // Tile 5
-  for ( ix = 1; ix < N; ix++ ) {
-    addGhostNode(4, ix, N, 0, 0, N - ix);
-  }
-  for ( iy = 0; iy < N; iy++ ) {
-    addGhostNode(4, N, iy, 5, 0, iy);
-  }
-
-  // Tile 6
-  for ( ix = 0; ix < N; ix++ ) {
-    addGhostNode(5, ix, N, 0, ix, 0);
-  }
-  for ( iy = 1; iy < N; iy++ ) {
-    addGhostNode(5, N, iy, 1, N - iy, 0);
-  }
-
-
-
-  // Assert that the correct number of nodes have been set when duplicates are added
-  ATLAS_ASSERT( nnodes_all == inode, "Insufficient nodes" );
-
-  for ( it = 0; it < nTiles; it++ ) {
-    for ( ix = 0; ix < N+1; ix++ ) {
-      for ( iy = 0; iy < N+1; iy++ ) {
-
-        ATLAS_ASSERT( NodeArray(it, ix, iy) != -9999, "Node Array Not Set Properly" );
-      }
-=======
     // Assert that the correct number of nodes have been set
     ATLAS_ASSERT( nnodes == inode, "Insufficient nodes" );
 
+    // Start adding Ghost nodes.
+
+    auto addGhostNode = [&](idx_t itGhost, idx_t ixGhost, idx_t iyGhost,
+      idx_t itOwned, idx_t ixOwned, idx_t iyOwned) {
+
+      // Get concrete node id
+      auto nOwned = NodeArray(itOwned, ixOwned, iyOwned);
+
+      // Add ghost node to NodeArray
+      NodeArray(itGhost, ixGhost, iyGhost) = inode;
+
+      // "Create" ghost xy coordinate.
+
+      // Get Jacobian of coords rtw indicesd
+      auto x0 = xy(NodeArray(itGhost, 0, 0), XX);
+      auto y0 = xy(NodeArray(itGhost, 0, 0), YY);
+
+      auto dx_di = xy(NodeArray(itGhost, 1, 0), XX) - x0;
+      auto dx_dj = xy(NodeArray(itGhost, 0, 1), XX) - x0;
+      auto dy_di = xy(NodeArray(itGhost, 1, 0), YY) - y0;
+      auto dy_dj = xy(NodeArray(itGhost, 0, 1), YY) - y0;
+
+      // Set xy coordinates
+      xy(inode, XX) = x0 + ixGhost * dx_di + iyGhost * dx_dj;
+      xy(inode, YY) = y0 + ixGhost * dy_di + iyGhost * dy_dj;
+
+      // Same lonlat as concrete points
+      lonlat(inode, LON) = lonlat( nOwned, LON);
+      lonlat(inode, LAT) = lonlat( nOwned, LAT);
+
+      // Is ghost node
+      mesh::Nodes::Topology::set(flags(inode), mesh::Nodes::Topology::GHOST);
+      ghost(inode) = 1;
+
+      // Partitioning logic to be added in future PR
+      glb_idx(inode) = inode + 1;
+      remote_idx(inode) = inode;
+      part(inode) = distribution.partition(inode);
+
+      inode++;
+
+    };
+
     // Fill duplicate points in the corners
     // ------------------------------------
-    NodeArray( 0, N, N ) = NodeArray( 2, 0, 0 );
-    ++inode;
-    NodeArray( 1, N, N ) = NodeArray( 3, 0, 0 );
-    ++inode;
-    NodeArray( 2, N, N ) = NodeArray( 4, 0, 0 );
-    ++inode;
-    NodeArray( 3, N, N ) = NodeArray( 5, 0, 0 );
-    ++inode;
-    NodeArray( 4, N, N ) = NodeArray( 0, 0, 0 );
-    ++inode;
-    NodeArray( 5, N, N ) = NodeArray( 1, 0, 0 );
-    ++inode;
+    addGhostNode(0, N, N, 2, 0, 0);
+    addGhostNode(1, N, N, 3, 0, 0);
+    addGhostNode(2, N, N, 4, 0, 0);
+    addGhostNode(3, N, N, 5, 0, 0);
+    addGhostNode(4, N, N, 0, 0, 0);
+    addGhostNode(5, N, N, 1, 0, 0);
 
     // Special points have two duplicates each
-    NodeArray( 2, 0, N ) = NodeArray( 0, 0, N );
-    ++inode;
-    NodeArray( 4, 0, N ) = NodeArray( 0, 0, N );
-    ++inode;
-    NodeArray( 3, N, 0 ) = NodeArray( 1, N, 0 );
-    ++inode;
-    NodeArray( 5, N, 0 ) = NodeArray( 1, N, 0 );
-    ++inode;
+    addGhostNode(2, 0, N, 0, 0, N);
+    addGhostNode(4, 0, N, 0, 0, N);
+    addGhostNode(3, N, 0, 1, N, 0);
+    addGhostNode(5, N, 0, 1, N, 0);
 
     // Top & right duplicates
     // ----------------------
 
     // Tile 1
     for ( ix = 1; ix < N; ix++ ) {
-        NodeArray( 0, ix, N ) = NodeArray( 2, 0, N - ix );
-        ++inode;
+      addGhostNode(0, ix, N, 2, 0, N - ix);
     }
     for ( iy = 0; iy < N; iy++ ) {
-        NodeArray( 0, N, iy ) = NodeArray( 1, 0, iy );
-        ++inode;
+      addGhostNode(0, N, iy, 1, 0, iy);
     }
 
     // Tile 2
     for ( ix = 0; ix < N; ix++ ) {
-        NodeArray( 1, ix, N ) = NodeArray( 2, ix, 0 );
-        ++inode;
+      addGhostNode(1, ix, N, 2, ix, 0);
     }
     for ( iy = 1; iy < N; iy++ ) {
-        NodeArray( 1, N, iy ) = NodeArray( 3, N - iy, 0 );
-        ++inode;
->>>>>>> f528cd44
+      addGhostNode(1, N, iy, 3, N - iy, 0);
     }
 
     // Tile 3
     for ( ix = 1; ix < N; ix++ ) {
-        NodeArray( 2, ix, N ) = NodeArray( 4, 0, N - ix );
-        ++inode;
+      addGhostNode(2, ix, N, 4, 0, N - ix);
     }
     for ( iy = 0; iy < N; iy++ ) {
-        NodeArray( 2, N, iy ) = NodeArray( 3, 0, iy );
-        ++inode;
+      addGhostNode(2, N, iy, 3, 0, iy);
     }
 
     // Tile 4
     for ( ix = 0; ix < N; ix++ ) {
-        NodeArray( 3, ix, N ) = NodeArray( 4, ix, 0 );
-        ++inode;
+      addGhostNode(3, ix, N, 4, ix, 0);
     }
     for ( iy = 1; iy < N; iy++ ) {
-        NodeArray( 3, N, iy ) = NodeArray( 5, N - iy, 0 );
-        ++inode;
+      addGhostNode(3, N, iy, 5, N - iy, 0);
     }
 
     // Tile 5
     for ( ix = 1; ix < N; ix++ ) {
-        NodeArray( 4, ix, N ) = NodeArray( 0, 0, N - ix );
-        ++inode;
+      addGhostNode(4, ix, N, 0, 0, N - ix);
     }
     for ( iy = 0; iy < N; iy++ ) {
-        NodeArray( 4, N, iy ) = NodeArray( 5, 0, iy );
-        ++inode;
+      addGhostNode(4, N, iy, 5, 0, iy);
     }
 
     // Tile 6
     for ( ix = 0; ix < N; ix++ ) {
-        NodeArray( 5, ix, N ) = NodeArray( 0, ix, 0 );
-        ++inode;
+      addGhostNode(5, ix, N, 0, ix, 0);
     }
     for ( iy = 1; iy < N; iy++ ) {
-        NodeArray( 5, N, iy ) = NodeArray( 1, N - iy, 0 );
-        ++inode;
+      addGhostNode(5, N, iy, 1, N - iy, 0);
     }
 
     // Assert that the correct number of nodes have been set when duplicates are added
