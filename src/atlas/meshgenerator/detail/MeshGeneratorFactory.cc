/*
 * (C) Copyright 2013 ECMWF.
 *
 * This software is licensed under the terms of the Apache Licence Version 2.0
 * which can be obtained at http://www.apache.org/licenses/LICENSE-2.0.
 * In applying this licence, ECMWF does not waive the privileges and immunities
 * granted to it by virtue of its status as an intergovernmental organisation
 * nor does it submit to any jurisdiction.
 */

#include <string>

#include "atlas/meshgenerator/detail/CubedSphereMeshGenerator.h"
#include "atlas/meshgenerator/detail/DelaunayMeshGenerator.h"
#include "atlas/meshgenerator/detail/HealpixMeshGenerator.h"
#include "atlas/meshgenerator/detail/MeshGeneratorFactory.h"
#include "atlas/meshgenerator/detail/StructuredMeshGenerator.h"

using atlas::Mesh;

namespace atlas {
namespace meshgenerator {

//----------------------------------------------------------------------------------------------------------------------

void force_link() {
    static struct Link {
        Link() {
            MeshGeneratorBuilder<meshgenerator::CubedSphereMeshGenerator>();
            MeshGeneratorBuilder<meshgenerator::DelaunayMeshGenerator>();
<<<<<<< HEAD
            MeshGeneratorBuilder<meshgenerator::StructuredMeshGenerator>();
=======
            MeshGeneratorBuilder<meshgenerator::HealpixMeshGenerator>();
>>>>>>> c4e8bd35
        }
    } link;
}

//----------------------------------------------------------------------------------------------------------------------

const MeshGenerator::Implementation* MeshGeneratorFactory::build( const std::string& builder ) {
    return build( builder, util::NoConfig() );
}

const MeshGenerator::Implementation* MeshGeneratorFactory::build( const std::string& builder,
                                                                  const eckit::Parametrisation& param ) {
    force_link();
    auto factory = get( builder );
    return factory->make( param );
}

//----------------------------------------------------------------------------------------------------------------------

}  // namespace meshgenerator
}  // namespace atlas<|MERGE_RESOLUTION|>--- conflicted
+++ resolved
@@ -27,12 +27,9 @@
     static struct Link {
         Link() {
             MeshGeneratorBuilder<meshgenerator::CubedSphereMeshGenerator>();
+            MeshGeneratorBuilder<meshgenerator::StructuredMeshGenerator>();
             MeshGeneratorBuilder<meshgenerator::DelaunayMeshGenerator>();
-<<<<<<< HEAD
-            MeshGeneratorBuilder<meshgenerator::StructuredMeshGenerator>();
-=======
             MeshGeneratorBuilder<meshgenerator::HealpixMeshGenerator>();
->>>>>>> c4e8bd35
         }
     } link;
 }
