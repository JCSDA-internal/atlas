/*
 * (C) Copyright 1996-2016 ECMWF.
 *
 * This software is licensed under the terms of the Apache Licence Version 2.0
 * which can be obtained at http://www.apache.org/licenses/LICENSE-2.0.
 * In applying this licence, ECMWF does not waive the privileges and immunities
 * granted to it by virtue of its status as an intergovernmental organisation nor
 * does it submit to any jurisdiction.
 */

#include <sstream>
#include <algorithm>
#include <iomanip>

#define BOOST_TEST_MODULE TestHalo
#include "ecbuild/boost_test_framework.h"

#include "eckit/mpi/Comm.h"
#include "atlas/internals/atlas_config.h"
#include "tests/TestMeshes.h"
#include "atlas/output/Gmsh.h"
#include "atlas/mesh/Mesh.h"
#include "atlas/mesh/Nodes.h"
#include "atlas/array/IndexView.h"
#include "atlas/array/ArrayView.h"
#include "atlas/array/Array.h"
#include "atlas/mesh/actions/BuildHalo.h"
#include "atlas/mesh/actions/BuildParallelFields.h"
#include "atlas/mesh/actions/BuildPeriodicBoundaries.h"
#include "atlas/mesh/actions/BuildEdges.h"
#include "atlas/mesh/actions/BuildDualMesh.h"
#include "atlas/internals/Parameters.h"
#include "atlas/internals/IsGhost.h"

#include "tests/AtlasFixture.h"


using namespace atlas::output;
using namespace atlas::util;
using namespace atlas::mesh::generators;

namespace atlas {
namespace test {

double dual_volume(mesh::Mesh& mesh)
{
  mesh::Nodes& nodes = mesh.nodes();
  internals::IsGhost is_ghost_node(nodes);
  int nb_nodes = nodes.size();
  array::ArrayView<double,1> dual_volumes ( nodes.field("dual_volumes") );
  array::ArrayView<gidx_t,1> glb_idx ( nodes.global_index() );
  double area=0;
  for( int node=0; node<nb_nodes; ++node )
  {
    if( ! is_ghost_node(node) )
    {
      area += dual_volumes(node);
    }
  }

  eckit::mpi::comm().allReduceInPlace(area, eckit::mpi::sum());

<<<<<<< HEAD
BOOST_GLOBAL_FIXTURE( MPIFixture );
=======
  return area;
}

BOOST_GLOBAL_FIXTURE( AtlasFixture );
>>>>>>> 0b576003

#if 0
BOOST_AUTO_TEST_CASE( test_small )
{
  int nlat = 5;
  int lon[5] = {10, 12, 14, 16, 16};

  mesh::Mesh::Ptr m = test::generate_mesh(nlat, lon);

  mesh::actions::build_parallel_fields(*m);
  mesh::actions::build_periodic_boundaries(*m);
  mesh::actions::build_halo(*m,2);


  if( eckit::mpi::comm().size() == 5 )
  {
    IndexView<int,1> ridx ( m->nodes().remote_index() );
    array::array::ArrayView<gidx_t,1> gidx ( m->nodes().global_index() );

    switch( eckit::mpi::comm().rank() ) // with 5 tasks
    {
    case 0:
      BOOST_CHECK_EQUAL( ridx(9),  9  );
      BOOST_CHECK_EQUAL( gidx(9),  10 );
      BOOST_CHECK_EQUAL( ridx(30), 9 );
      BOOST_CHECK_EQUAL( gidx(30), 875430066 ); // hashed unique idx
      break;
    }
  }
  else
  {
    if( eckit::mpi::comm().rank() == 0 )
      std::cout << "skipping tests with 5 mpi tasks!" << std::endl;
  }

  mesh::actions::build_edges(*m);
  mesh::actions::build_median_dual_mesh(*m);

  BOOST_CHECK_CLOSE( test::dual_volume(*m), 2.*M_PI*M_PI, 1e-6 );

  std::stringstream filename; filename << "small_halo_p" << eckit::mpi::comm().rank() << ".msh";
  Gmsh(filename.str()).write(*m);
}
#endif

#if 1
BOOST_AUTO_TEST_CASE( test_t63 )
{
//  mesh::Mesh::Ptr m = test::generate_mesh( T63() );

  int nlat = 5;
  long lon[5] = {10, 12, 14, 16, 16};
  mesh::Mesh::Ptr m = test::generate_mesh(nlat, lon);

  mesh::actions::build_nodes_parallel_fields(m->nodes());
  mesh::actions::build_periodic_boundaries(*m);
  mesh::actions::build_halo(*m,1);
  //mesh::actions::build_edges(*m);
  //mesh::actions::build_pole_edges(*m);
  //mesh::actions::build_edges_parallel_fields(m->function_space("edges"),m->nodes());
  //mesh::actions::build_centroid_dual_mesh(*m);
  mesh::actions::renumber_nodes_glb_idx(m->nodes());

  std::stringstream filename; filename << "T63_halo.msh";
  Gmsh(filename.str()).write(*m);

//  BOOST_CHECK_CLOSE( test::dual_volume(*m), 2.*M_PI*M_PI, 1e-6 );

//  Nodes& nodes = m->nodes();
//  FunctionSpace& edges = m->function_space("edges");
//  array::array::ArrayView<double,1> dual_volumes  ( nodes.field( "dual_volumes" ) );
//  array::array::ArrayView<double,2> dual_normals  ( edges.field( "dual_normals" ) );

//  std::string checksum;
//  checksum = nodes.checksum()->execute(dual_volumes);
//  DEBUG("dual_volumes checksum "<<checksum,0);

//  checksum = edges.checksum()->execute(dual_normals);
//  DEBUG("dual_normals checksum "<<checksum,0);

}
#endif

} // namespace test
} // namespace atlas
<|MERGE_RESOLUTION|>--- conflicted
+++ resolved
@@ -60,14 +60,10 @@
 
   eckit::mpi::comm().allReduceInPlace(area, eckit::mpi::sum());
 
-<<<<<<< HEAD
-BOOST_GLOBAL_FIXTURE( MPIFixture );
-=======
   return area;
 }
 
 BOOST_GLOBAL_FIXTURE( AtlasFixture );
->>>>>>> 0b576003
 
 #if 0
 BOOST_AUTO_TEST_CASE( test_small )
