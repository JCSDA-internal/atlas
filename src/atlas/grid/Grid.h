--- conflicted
+++ resolved
@@ -1,4 +1,3 @@
-<<<<<<< HEAD
 /*
  * (C) Copyright 1996-2017 ECMWF.
  *
@@ -9,17 +8,7 @@
  * does it submit to any jurisdiction.
  */
 
-/// @author Peter Bispham
-/// @author Tiago Quintino
-/// @author Pedro Maciel
-/// @date Jan 2015
-
-
-#ifndef atlas_Grid_H
-#define atlas_Grid_H
-=======
 #pragma once
->>>>>>> 6ba0bcd3
 
 #include <string>
 
@@ -76,14 +65,7 @@
     bool operator==( const Grid& other ) const { return grid_ == other.grid_; }
     bool operator!=( const Grid& other ) const { return grid_ != other.grid_; }
 
-<<<<<<< HEAD
-    /// Human readable name
-    /// @note: may not be unique, such as when reduced Gaussian grids have
-    /// the same N numbers but different distribution of latitude points
-    virtual std::string shortName() const = 0;
-=======
     size_t npts() const { return grid_->npts(); }
->>>>>>> 6ba0bcd3
 
     const Projection& projection() const { return grid_->projection(); }
     const Domain& domain() const { return grid_->domain(); }
@@ -150,25 +132,10 @@
         return grid_->lat(j);
     }
 
-<<<<<<< HEAD
-    /// Fill provided memory buffer with the grid points, as (lon,lat) values
-    /// This implementation in the base Grid class is not optimal as it incurs in double copy
-    /// Derived classes should reimplement more optimised versions.
-    ///
-    /// @note Assumes that the input buffer has been allocated with correct size,
-    ///       possibly from calling method npts()
-    ///
-    /// @param pts array to be filled in with the (lon,lat) values
-    /// @param size number of doubles in array
-    ///
-    /// @return the size of bytes copyied in
-    virtual size_t copyLonLatMemory(double* pts, size_t size) const;
-=======
     void xy( const size_t i, const size_t j, double xy[] ) const {
       xy[0] = x(i,j);
       xy[1] = y(j) ;
     }
->>>>>>> 6ba0bcd3
 
     PointXY xy( const size_t i, const size_t j ) const {
       return PointXY( x(i,j), y(j) );
