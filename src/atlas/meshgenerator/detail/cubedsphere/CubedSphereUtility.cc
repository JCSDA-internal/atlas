--- conflicted
+++ resolved
@@ -116,15 +116,12 @@
         const idx_t j = ( *tijIt ).j();
 
 
-        if ( i == 0 && j == 0 ) {
+        if ( i == 0 && j == 0 )
             xy00[t] = xy;
-        }
-        else if ( i == 1 && j == 0 ) {
+        else if ( i == 1 && j == 0 )
             xy10[t] = xy;
-        }
-        else if ( i == 0 && j == 1 ) {
+        else if ( i == 0 && j == 1 )
             xy01[t] = xy;
-        }
 
         ++tijIt;
     }
@@ -262,14 +259,8 @@
         // We're within the tile boundary (possibly on an edge).
 
         // Return local values if not on edge.
-<<<<<<< HEAD
         if ( !ijEdge( ijLocal ) )
             return PointTXY( tLocal, xyLocal );
-=======
-        if ( !ijEdge( ijLocal ) ) {
-            return std::make_pair( xyLocal, tLocal );
-        }
->>>>>>> 51edfcb3
 
         // We're on an edge. Will need to check with Tiles class.
         xyGlobal = xyLocal;
@@ -279,22 +270,15 @@
         // We're outside the tile boundary.
         // Figure out which tile xy is on.
         TileEdge::k k;
-        if ( ijLocal.iNode() < 0 ) {
+        if ( ijLocal.iNode() < 0 )
             k = TileEdge::LEFT;
-        }
-        else if ( ijLocal.jNode() < 0 ) {
+        else if ( ijLocal.jNode() < 0 )
             k = TileEdge::BOTTOM;
-        }
-        else if ( ijLocal.iNode() > N_ ) {
+        else if ( ijLocal.iNode() > N_ )
             k = TileEdge::RIGHT;
-        }
-        else if ( ijLocal.jNode() > N_ ) {
+        else if ( ijLocal.jNode() > N_ )
             k = TileEdge::TOP;
-<<<<<<< HEAD
         else throw_Exception( "Cannot determine neighbour tile.", Here() );
-=======
-        }
->>>>>>> 51edfcb3
 
         // Get reference points and jacobian.
         const PointXY& xy00Local_  = neighbours_[static_cast<size_t>( tLocal )].xy00Local_[k];
@@ -328,7 +312,6 @@
     // convert to ijt
     return PointTIJ( txyGlobal.t(), ij( txyGlobal.xy(), txyGlobal.t() ) );
 }
-
 
 bool NeighbourJacobian::ijInterior( const PointIJ& ij ) const {
     return ij.iNode() >= 0 && ij.iNode() <= N_ && ij.jNode() >= 0 && ij.jNode() <= N_;
