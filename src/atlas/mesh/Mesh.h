/*
 * (C) Copyright 1996-2017 ECMWF.
 *
 * This software is licensed under the terms of the Apache Licence Version 2.0
 * which can be obtained at http://www.apache.org/licenses/LICENSE-2.0.
 * In applying this licence, ECMWF does not waive the privileges and immunities
 * granted to it by virtue of its status as an intergovernmental organisation nor
 * does it submit to any jurisdiction.
 */

#ifndef atlas_Mesh_h
#define atlas_Mesh_h

#include <map>
#include <iosfwd>
#include <string>
#include <vector>

#include "eckit/memory/Owned.h"
#include "eckit/memory/SharedPtr.h"

#include "atlas/library/config.h"
#include "atlas/util/Metadata.h"
#include "atlas/util/Config.h"
#include "atlas/grid/Projection.h"
#include "atlas/parallel/mpi/mpi.h"

//----------------------------------------------------------------------------------------------------------------------

namespace atlas {
namespace grid {
    class Grid;
    class Distribution;
} }

namespace atlas {
namespace mesh {
    class Nodes;
    class HybridElements;
    typedef HybridElements Edges;
    typedef HybridElements Cells;
} }

namespace atlas {
namespace deprecated {
    class FunctionSpace;
} }

namespace atlas {
namespace util {
namespace parallel {
namespace mpl {
    class HaloExchange;
    class GatherScatter;
    class Checksum;
} } } }

//----------------------------------------------------------------------------------------------------------------------

namespace atlas {
namespace mesh {

class Mesh : public eckit::Owned {
public: // types

    typedef eckit::SharedPtr<Mesh> Ptr;

public: // methods

    static Mesh* create( const eckit::Parametrisation& = util::Config() );
    static Mesh* create( const grid::Grid&, const eckit::Parametrisation& = util::Config() );

    /// @brief Construct a empty Mesh
    explicit Mesh(const eckit::Parametrisation& = util::Config());

    /// @brief Construct mesh from grid.
    /// The mesh is global and only has a "nodes" FunctionSpace
    Mesh(const grid::Grid&, const eckit::Parametrisation& = util::Config());

    /// @brief Construct a mesh from a Stream (serialization)
    explicit Mesh(eckit::Stream&);

    /// @brief Serialization to Stream
    void encode(eckit::Stream& s) const;

    /// Destructor
    /// @note No need to be virtual since this is not a base class.
    ~Mesh();

    util::Metadata& metadata() { return metadata_; }
    const util::Metadata& metadata() const { return metadata_; }

    void prettyPrint(std::ostream&) const;

    void print(std::ostream&) const;

    mesh::Nodes& createNodes(const grid::Grid& g);

    const mesh::Nodes& nodes() const { return *nodes_; }
          mesh::Nodes& nodes()       { return *nodes_; }

    const mesh::Cells& cells() const { return *cells_; }
          mesh::Cells& cells()       { return *cells_; }

    const mesh::Edges& edges() const { return *edges_; }
          mesh::Edges& edges()       { return *edges_; }

    const mesh::HybridElements& facets() const { return *facets_; }
          mesh::HybridElements& facets()       { return *facets_; }

    const mesh::HybridElements& ridges() const { return *ridges_; }
          mesh::HybridElements& ridges()       { return *ridges_; }

    const mesh::HybridElements& peaks() const { return *peaks_; }
          mesh::HybridElements& peaks()       { return *peaks_; }

    bool generated() const;

    /// @brief Return the memory footprint of the mesh
    size_t footprint() const;

<<<<<<< HEAD
    size_t nb_partitions() const;

    const grid::Projection projection() const { return projection_; }

    void setProjection(const grid::Projection&);
=======
    void cloneToDevice() const;

    void cloneFromDevice() const;

    void syncHostDevice() const;
>>>>>>> c9530428

private:  // methods

    friend std::ostream& operator<<(std::ostream& s, const Mesh& p) {
        p.print(s);
        return s;
    }

    void createElements();

private: // members

    util::Metadata   metadata_;

    eckit::SharedPtr<mesh::Nodes> nodes_;
                                                      // dimensionality : 2D | 3D
                                                      //                  --------
    eckit::SharedPtr<mesh::HybridElements> cells_;    //                  2D | 3D
    eckit::SharedPtr<mesh::HybridElements> facets_;   //                  1D | 2D
    eckit::SharedPtr<mesh::HybridElements> ridges_;   //                  0D | 1D
    eckit::SharedPtr<mesh::HybridElements> peaks_;    //                  NA | 0D

    eckit::SharedPtr<mesh::HybridElements> edges_;  // alias to facets of 2D mesh, ridges of 3D mesh

    size_t dimensionality_;

    grid::Projection projection_;
};

//----------------------------------------------------------------------------------------------------------------------

// C wrapper interfaces to C++ routines
extern "C"
{
  Mesh* atlas__Mesh__new ();
  void atlas__Mesh__delete (Mesh* This);
  mesh::Nodes* atlas__Mesh__create_nodes (Mesh* This, int nb_nodes);
  mesh::Nodes* atlas__Mesh__nodes (Mesh* This);
  mesh::Edges* atlas__Mesh__edges (Mesh* This);
  mesh::Cells* atlas__Mesh__cells (Mesh* This);
  size_t atlas__Mesh__footprint (Mesh* This);
}

//----------------------------------------------------------------------------------------------------------------------

} // namespace mesh
} // namespace atlas

#endif // atlas_Mesh_h<|MERGE_RESOLUTION|>--- conflicted
+++ resolved
@@ -44,6 +44,11 @@
 namespace atlas {
 namespace deprecated {
     class FunctionSpace;
+} }
+
+namespace atlas {
+namespace meshgenerator {
+    class MeshGenerator;
 } }
 
 namespace atlas {
@@ -119,19 +124,15 @@
     /// @brief Return the memory footprint of the mesh
     size_t footprint() const;
 
-<<<<<<< HEAD
     size_t nb_partitions() const;
 
-    const grid::Projection projection() const { return projection_; }
-
-    void setProjection(const grid::Projection&);
-=======
     void cloneToDevice() const;
 
     void cloneFromDevice() const;
 
     void syncHostDevice() const;
->>>>>>> c9530428
+
+    const grid::Projection& projection() const { return projection_; }
 
 private:  // methods
 
@@ -141,6 +142,9 @@
     }
 
     void createElements();
+
+    friend class meshgenerator::MeshGenerator;
+    void setProjection(const grid::Projection&);
 
 private: // members
 
