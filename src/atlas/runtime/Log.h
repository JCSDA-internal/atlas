--- conflicted
+++ resolved
@@ -34,11 +34,8 @@
   static int output_unit() { return 6; }
   static int error_unit()  { return 0; }
 #endif
-<<<<<<< HEAD
 };
-
 } // namespace atlas
-=======
 
 #define ATLAS_DEBUG(WHAT)    do{ atlas::Log::info() << "DEBUG(" << WHAT << ") @ " << Here() << std::endl; } while(0)
 #define ATLAS_DEBUG_HERE()   do{ atlas::Log::info() << "DEBUG() @ " << Here() << std::endl; } while(0)
@@ -46,7 +43,4 @@
 
 #define ATLAS_DEBUG(WHAT)    do{ atlas::Log::info() << "DEBUG(" << WHAT << ") @ " << Here() << std::endl; } while(0)
 #define ATLAS_DEBUG_HERE()   do{ atlas::Log::info() << "DEBUG() @ " << Here() << std::endl; } while(0)
-#define ATLAS_DEBUG_VAR(VAR) do{ atlas::Log::info() << "DEBUG( " << #VAR << " : " << VAR << " ) @ " << Here() << std::endl; } while(0)
-
-#endif
->>>>>>> c9530428
+#define ATLAS_DEBUG_VAR(VAR) do{ atlas::Log::info() << "DEBUG( " << #VAR << " : " << VAR << " ) @ " << Here() << std::endl; } while(0)