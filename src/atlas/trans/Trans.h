--- conflicted
+++ resolved
@@ -432,18 +432,10 @@
 //-----------------------------------------------------------------------------
 
 // C wrapper interfaces to C++ routines
-<<<<<<< HEAD
-=======
-#define functionspace_NodeColumns functionspace::NodeColumns
-#define functionspace_Spectral functionspace::Spectral
-#define grid_Grid grid::Grid::grid_t
-#define field_Field field::Field
-#define field_FieldSet field::FieldSet
->>>>>>> 6ba0bcd3
 
 extern "C"
 {
-  Trans* atlas__Trans__new (const grid::Grid* grid, int nsmax);
+  Trans* atlas__Trans__new (const grid::Grid::grid_t* grid, int nsmax);
   void atlas__Trans__delete (Trans* trans);
   int atlas__Trans__handle (const Trans* trans);
   void atlas__Trans__distspec (const Trans* t, int nb_fields, int origin[], double global_spectra[], double spectra[]);
