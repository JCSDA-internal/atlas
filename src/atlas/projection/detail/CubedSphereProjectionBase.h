/*
 * (C) Copyright 2020 UCAR
 *
 * This software is licensed under the terms of the Apache Licence Version 2.0
 * which can be obtained at http://www.apache.org/licenses/LICENSE-2.0.
 */

#pragma once
#include <functional>
#include <memory>

#include "eckit/config/Parametrisation.h"
#include "eckit/utils/Hash.h"
<<<<<<< HEAD
#include "atlas/grid/Tiles.h"
#include "atlas/projection/detail/ProjectionImpl.h"
=======

>>>>>>> f528cd44
#include "atlas/library/config.h"
#include "atlas/projection/detail/ProjectionImpl.h"

namespace atlas {
class CubedSphereTiles;
}

namespace atlas {
namespace projection {
namespace detail {

class CubedSphereProjectionBase : public ProjectionImpl {
public:
    // constructor
    CubedSphereProjectionBase( const eckit::Parametrisation& );

    void hash( eckit::Hash& ) const;

<<<<<<< HEAD
    atlas::CubedSphereTiles getCubedSphereTiles() const {return CubedSphereTiles_;};

  protected:

=======
    idx_t tileFromXY( const double xy[] ) const;

protected:
    void enforceXYdomain( double xy[] ) const;

>>>>>>> f528cd44
    // projection and inverse projection
    void xy2lonlat_post( double xyz[], const idx_t& t, double crd[] ) const;
    void lonlat2xy_pre( double crd[], idx_t& t, double xyz[] ) const;

    void xy2alphabetat( const double xy[], idx_t& t, double ab[] ) const;
    void alphabetat2xy( const idx_t& t, const double ab[], double xy[] ) const;

<<<<<<< HEAD
  private:
    atlas::CubedSphereTiles CubedSphereTiles_;
=======
    idx_t tileFromLonLat( const double crd[] ) const;

private:
>>>>>>> f528cd44
    // Shift entire grid
    double shiftLon_;
    // Schmidt transform
    bool doSchmidt_;
    double stretchFac_;
    double targetLon_;
    double targetLat_;

    void tileRotate(const idx_t& t, double xyz[]) const;
    void tileRotateInverse(const idx_t& t, double xyz[]) const;

};


}  // namespace detail
}  // namespace projection
}  // namespace atlas<|MERGE_RESOLUTION|>--- conflicted
+++ resolved
@@ -6,17 +6,10 @@
  */
 
 #pragma once
-#include <functional>
-#include <memory>
 
 #include "eckit/config/Parametrisation.h"
 #include "eckit/utils/Hash.h"
-<<<<<<< HEAD
 #include "atlas/grid/Tiles.h"
-#include "atlas/projection/detail/ProjectionImpl.h"
-=======
-
->>>>>>> f528cd44
 #include "atlas/library/config.h"
 #include "atlas/projection/detail/ProjectionImpl.h"
 
@@ -35,18 +28,9 @@
 
     void hash( eckit::Hash& ) const;
 
-<<<<<<< HEAD
     atlas::CubedSphereTiles getCubedSphereTiles() const {return CubedSphereTiles_;};
 
-  protected:
-
-=======
-    idx_t tileFromXY( const double xy[] ) const;
-
 protected:
-    void enforceXYdomain( double xy[] ) const;
-
->>>>>>> f528cd44
     // projection and inverse projection
     void xy2lonlat_post( double xyz[], const idx_t& t, double crd[] ) const;
     void lonlat2xy_pre( double crd[], idx_t& t, double xyz[] ) const;
@@ -54,14 +38,8 @@
     void xy2alphabetat( const double xy[], idx_t& t, double ab[] ) const;
     void alphabetat2xy( const idx_t& t, const double ab[], double xy[] ) const;
 
-<<<<<<< HEAD
   private:
     atlas::CubedSphereTiles CubedSphereTiles_;
-=======
-    idx_t tileFromLonLat( const double crd[] ) const;
-
-private:
->>>>>>> f528cd44
     // Shift entire grid
     double shiftLon_;
     // Schmidt transform
@@ -75,7 +53,6 @@
 
 };
 
-
 }  // namespace detail
 }  // namespace projection
 }  // namespace atlas