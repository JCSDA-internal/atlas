--- conflicted
+++ resolved
@@ -25,12 +25,8 @@
 void force_link() {
     static struct Link {
         Link() {
-<<<<<<< HEAD
             MeshGeneratorBuilder<meshgenerator::CubedSphereMeshGenerator>();
             MeshGeneratorBuilder<meshgenerator::DelaunayMeshGenerator>();
-            MeshGeneratorBuilder<meshgenerator::NoConnectivityMeshGenerator>();
-=======
->>>>>>> d075f57b
             MeshGeneratorBuilder<meshgenerator::StructuredMeshGenerator>();
             MeshGeneratorBuilder<meshgenerator::DelaunayMeshGenerator>();
         }
