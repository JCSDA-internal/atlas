--- conflicted
+++ resolved
@@ -262,7 +262,6 @@
   }
 
   template <typename T> static Array* create();
-<<<<<<< HEAD
 
   template <typename Value, template <class> class Storage, typename StorageInfo>
   static Array* wrap_array(gridtools::data_store< Storage<Value>, StorageInfo> * ds, const ArraySpec& spec) {
@@ -303,10 +302,6 @@
   }
 
   template <typename T> static Array* wrap(T* data, const ArrayShape&);
-=======
-  template <typename T> static Array* wrap(T data[], const ArraySpec&) { NOTIMP; return 0; }
-  template <typename T> static Array* wrap(T data[], const ArrayShape&) { NOTIMP; return 0; }
->>>>>>> 06f698d5
 
 public:
 
@@ -344,8 +339,8 @@
       spec().set_contiguous();
   }
 
-  virtual void* storage() = 0;
-  virtual const void* storage() const = 0;
+  virtual void* data() = 0;
+  virtual const void* data() const = 0;
 
   virtual array::DataType datatype() const = 0;
   virtual size_t sizeof_data() const = 0;
