/*
 * (C) Copyright 1996-2016 ECMWF.
 *
 * This software is licensed under the terms of the Apache Licence Version 2.0
 * which can be obtained at http://www.apache.org/licenses/LICENSE-2.0.
 * In applying this licence, ECMWF does not waive the privileges and immunities
 * granted to it by virtue of its status as an intergovernmental organisation nor
 * does it submit to any jurisdiction.
 */

#include <cassert>
#include "atlas/array/gridtools/GridToolsArrayView.h"
#include "atlas/array/gridtools/GridToolsArrayHelpers.h"
#include "atlas/array/helpers/ArrayInitializer.h"
#include "atlas/array/helpers/ArrayAssigner.h"
#include "eckit/exception/Exceptions.h"

namespace atlas {
namespace array {

<<<<<<< HEAD
template< typename Value, int Rank, Intent AccessMode >
ArrayView<Value,Rank,AccessMode>::ArrayView( const ArrayView& other ) :
=======
template< typename T >
struct private_vector {

    ATLAS_HOST_DEVICE private_vector( std::initializer_list<T> list ) {
        data_ = new T( list.size() );
        size_t i(0);
        for( const T v : list ) {
            data_[i++] = v;
        }
    }
    ATLAS_HOST_DEVICE ~private_vector() {
        delete data_;
    }

    ATLAS_HOST_DEVICE const T* data() const {
        return data_;
    }

    T* data_;
};

template< typename Value, int Rank >
ArrayView<Value,Rank>::ArrayView( const ArrayView& other ) :
>>>>>>> 54060634
    gt_data_view_(other.gt_data_view_), data_store_orig_(other.data_store_orig_), array_(other.array_) {
    std::memcpy(shape_,other.shape_,sizeof(size_t)*Rank);
    std::memcpy(strides_,other.strides_,sizeof(size_t)*Rank);
    size_ = other.size_;
    // TODO: check compatibility
}

template< typename Value, int Rank, Intent AccessMode >
ArrayView<Value,Rank, AccessMode>::ArrayView(data_view_t data_view, const Array& array) :
    gt_data_view_(data_view), data_store_orig_(array.data_store()), array_(&array) {
    if(data_view.valid()) {
        using seq = ::gridtools::apply_gt_integer_sequence<typename ::gridtools::make_gt_integer_sequence<int, Rank>::type>;

        constexpr static unsigned int ndims = data_view_t::data_store_t::storage_info_t::ndims;

        using storage_info_ty = gridtools::storage_traits::storage_info_t<0, ndims>;
        using data_store_t    = gridtools::storage_traits::data_store_t<value_type, storage_info_ty>;

        auto storage_info_ = *((reinterpret_cast<data_store_t*>(const_cast<void*>(array.storage())))->get_storage_info_ptr());

        auto stridest = seq::template apply<
            private_vector<size_t>,
            atlas::array::gridtools::get_stride_component<unsigned long, ::gridtools::static_uint<Rank> >::template get_component>(
            &(storage_info_));
        auto shapet = seq::template apply<
            private_vector<size_t>,
            atlas::array::gridtools::get_shape_component>(&(storage_info_));

        std::memcpy(strides_, stridest.data(), sizeof(size_t)*Rank);
        std::memcpy(shape_, shapet.data(), sizeof(size_t)*Rank);

        size_ = storage_info_.total_length();
    }
    else {

        std::fill_n(shape_, Rank, 0 );
        std::fill_n(strides_, Rank, 0 );

        size_ = 0;
    }
}

template< typename Value, int Rank, Intent AccessMode>
bool ArrayView<Value,Rank, AccessMode>::valid() const {
    return gt_data_view_.valid() && (array_->data_store() == data_store_orig_);
}

<<<<<<< HEAD
template< typename Value, int Rank, Intent AccessMode >
void ArrayView<Value,Rank,AccessMode>::assign(const value_type& value) {
    ASSERT( contiguous() );
    value_type* raw_data = data();
    for( size_t j=0; j<size_; ++j ) {
        raw_data[j] = value;
    }
}

template <typename Value, int Rank, Intent AccessMode>
void ArrayView<Value,Rank,AccessMode>::assign(const std::initializer_list<value_type>& list) {
    ASSERT( contiguous() );
=======
template< typename Value, int Rank >
void ArrayView<Value,Rank>::assign(const value_type& value) {
    helpers::array_assigner<Value,Rank>::apply(*this,value);
}

template <typename Value, int Rank>
void ArrayView<Value,Rank>::assign(const std::initializer_list<value_type>& list) {
>>>>>>> 54060634
    ASSERT( list.size() == size_ );

    ASSERT( contiguous() );
    value_type* raw_data = data();
    size_t j(0);
    for( const value_type& v : list ) {
        raw_data[j++] = v;
    }
}

template< typename Value, int Rank, Intent AccessMode >
void ArrayView<Value,Rank,AccessMode>::dump(std::ostream& os) const {
    ASSERT( contiguous() );

    const value_type* data_ = data();
    os << "size: " << size() << " , values: ";
    os << "[ ";
    for( size_t j=0; j<size(); ++ j )
        os << data_[j] << " ";
    os << "]";
}

//------------------------------------------------------------------------------------------------------

} // namespace array
} // namespace atlas

//-----------------------------------------------------------------------
// Explicit instantiation
namespace atlas {
namespace array {
#define EXPLICIT_TEMPLATE_INSTANTIATION(Rank) \
template class ArrayView<int,Rank,Intent::ReadOnly>;\
template class ArrayView<int,Rank,Intent::ReadWrite>;\
template class ArrayView<long,Rank,Intent::ReadOnly>;\
template class ArrayView<long,Rank,Intent::ReadWrite>;\
template class ArrayView<long unsigned,Rank,Intent::ReadOnly>;\
template class ArrayView<long unsigned,Rank,Intent::ReadWrite>;\
template class ArrayView<float,Rank,Intent::ReadOnly>;\
template class ArrayView<float,Rank,Intent::ReadWrite>;\
template class ArrayView<double,Rank,Intent::ReadOnly>;\
template class ArrayView<double,Rank,Intent::ReadWrite>;\

// For each NDims in [1..9]
EXPLICIT_TEMPLATE_INSTANTIATION(1)
EXPLICIT_TEMPLATE_INSTANTIATION(2)
EXPLICIT_TEMPLATE_INSTANTIATION(3)
EXPLICIT_TEMPLATE_INSTANTIATION(4)
EXPLICIT_TEMPLATE_INSTANTIATION(5)
EXPLICIT_TEMPLATE_INSTANTIATION(6)
EXPLICIT_TEMPLATE_INSTANTIATION(7)
EXPLICIT_TEMPLATE_INSTANTIATION(8)
EXPLICIT_TEMPLATE_INSTANTIATION(9)

#undef EXPLICIT_TEMPLATE_INSTANTIATION
}
}<|MERGE_RESOLUTION|>--- conflicted
+++ resolved
@@ -18,10 +18,6 @@
 namespace atlas {
 namespace array {
 
-<<<<<<< HEAD
-template< typename Value, int Rank, Intent AccessMode >
-ArrayView<Value,Rank,AccessMode>::ArrayView( const ArrayView& other ) :
-=======
 template< typename T >
 struct private_vector {
 
@@ -43,9 +39,8 @@
     T* data_;
 };
 
-template< typename Value, int Rank >
-ArrayView<Value,Rank>::ArrayView( const ArrayView& other ) :
->>>>>>> 54060634
+template< typename Value, int Rank, Intent AccessMode >
+ArrayView<Value,Rank,AccessMode>::ArrayView( const ArrayView& other ) :
     gt_data_view_(other.gt_data_view_), data_store_orig_(other.data_store_orig_), array_(other.array_) {
     std::memcpy(shape_,other.shape_,sizeof(size_t)*Rank);
     std::memcpy(strides_,other.strides_,sizeof(size_t)*Rank);
@@ -93,30 +88,14 @@
     return gt_data_view_.valid() && (array_->data_store() == data_store_orig_);
 }
 
-<<<<<<< HEAD
 template< typename Value, int Rank, Intent AccessMode >
 void ArrayView<Value,Rank,AccessMode>::assign(const value_type& value) {
-    ASSERT( contiguous() );
-    value_type* raw_data = data();
-    for( size_t j=0; j<size_; ++j ) {
-        raw_data[j] = value;
-    }
+    helpers::array_assigner<Value,Rank>::apply(*this,value);
 }
 
 template <typename Value, int Rank, Intent AccessMode>
 void ArrayView<Value,Rank,AccessMode>::assign(const std::initializer_list<value_type>& list) {
-    ASSERT( contiguous() );
-=======
-template< typename Value, int Rank >
-void ArrayView<Value,Rank>::assign(const value_type& value) {
-    helpers::array_assigner<Value,Rank>::apply(*this,value);
-}
-
-template <typename Value, int Rank>
-void ArrayView<Value,Rank>::assign(const std::initializer_list<value_type>& list) {
->>>>>>> 54060634
     ASSERT( list.size() == size_ );
-
     ASSERT( contiguous() );
     value_type* raw_data = data();
     size_t j(0);
