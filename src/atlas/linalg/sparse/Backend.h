--- conflicted
+++ resolved
@@ -26,11 +26,7 @@
 
 struct Backend : util::Config {
     Backend(): util::Config() { set(current_backend()); }
-<<<<<<< HEAD
-    Backend(const std::string type): util::Config() { set(default_backend((type))); }
-=======
     Backend(const std::string& type);
->>>>>>> d825fad7
     Backend(const eckit::Configuration& other);
     std::string type() const { return getString("type"); }
     operator std::string() const { return type(); }
@@ -38,15 +34,9 @@
 };
 
 namespace backend {
-<<<<<<< HEAD
-struct omp : Backend {
-    static std::string type() { return "omp"; }
-    omp(): Backend(type()) {}
-=======
 struct openmp : Backend {
     static std::string type() { return "openmp"; }
     openmp(): Backend(type()) {}
->>>>>>> d825fad7
 };
 
 struct eckit_linalg : Backend {
