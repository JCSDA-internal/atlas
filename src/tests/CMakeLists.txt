--- conflicted
+++ resolved
@@ -17,22 +17,17 @@
 )
 
 ecbuild_add_test( TARGET test_gmsh
-<<<<<<< HEAD
-  BOOST
   SOURCES  test_gmsh.cpp
   LIBS     atlas
+  INCLUDES  ${Boost_INCLUDE_DIRS}
+  CONDITION HAVE_BOOST
 )
 
 ecbuild_add_test( TARGET test_meshgen3d
-  BOOST
-  SOURCES  test_meshgen3d.cpp
-  LIBS     atlas_meshgen atlas
-=======
-	SOURCES  test_gmsh.cpp
+  SOURCES   test_meshgen3d.cpp
+  LIBS      atlas_meshgen atlas
   INCLUDES  ${Boost_INCLUDE_DIRS}
   CONDITION HAVE_BOOST
-	LIBS     atlas
->>>>>>> d8a09372
 )
 
 ecbuild_add_test( TARGET test_rgg
