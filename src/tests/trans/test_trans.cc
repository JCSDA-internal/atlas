/*
 * (C) Copyright 1996-2017 ECMWF.
 *
 * This software is licensed under the terms of the Apache Licence Version 2.0
 * which can be obtained at http://www.apache.org/licenses/LICENSE-2.0.
 * In applying this licence, ECMWF does not waive the privileges and immunities
 * granted to it by virtue of its status as an intergovernmental organisation nor
 * does it submit to any jurisdiction.
 */


#define BOOST_TEST_MODULE atlas_test_trans
#include "ecbuild/boost_test_framework.h"

#include <algorithm>

#include "atlas/library/Library.h"
#include "atlas/field/FieldSet.h"
#include "atlas/functionspace/NodeColumns.h"
#include "atlas/functionspace/Spectral.h"
#include "atlas/functionspace/StructuredColumns.h"
#include "atlas/grid/Distribution.h"
#include "atlas/grid/Partitioner.h"
#include "atlas/grid.h"
#include "atlas/grid/detail/partitioner/EqualRegionsPartitioner.h"
#include "atlas/grid/detail/partitioner/TransPartitioner.h"
#include "atlas/meshgenerator/StructuredMeshGenerator.h"
#include "atlas/mesh/Mesh.h"
#include "atlas/mesh/Nodes.h"
#include "atlas/output/Gmsh.h"
#include "atlas/parallel/mpi/mpi.h"
#include "atlas/trans/Trans.h"
#include "atlas/array/MakeView.h"
#include "transi/trans.h"

#include "tests/AtlasFixture.h"

using namespace eckit;
using atlas::grid::detail::partitioner::TransPartitioner;
using atlas::grid::detail::partitioner::EqualRegionsPartitioner;

namespace atlas {
namespace test {

struct AtlasTransFixture : public AtlasFixture {
       AtlasTransFixture() {
         if( parallel::mpi::comm().size() == 1 )
           trans_use_mpi(false);
         trans_init();
       }

      ~AtlasTransFixture() {
         trans_finalize();
       }
};


void read_rspecg(trans::Trans& trans, std::vector<double>& rspecg, std::vector<int>& nfrom, int &nfld )
{
  Log::info() << "read_rspecg ...\n";
  nfld = 2;
  if( trans.myproc(0) == 0 )
  {
    rspecg.resize(nfld*trans.nspec2g());
    for( int i=0; i<trans.nspec2g(); ++i )
    {
      rspecg[i*nfld + 0] = (i==0 ? 1. : 0.); // scalar field 1
      rspecg[i*nfld + 1] = (i==0 ? 2. : 0.); // scalar field 2
    }
  }
  nfrom.resize(nfld);
  for (int jfld=0; jfld<nfld; ++jfld)
    nfrom[jfld] = 1;

  Log::info() << "read_rspecg ... done" << std::endl;
}


BOOST_GLOBAL_FIXTURE( AtlasTransFixture );

BOOST_AUTO_TEST_CASE( test_trans_distribution_matches_atlas )
{
  BOOST_CHECK( grid::Partitioner::exists("trans") );


  // Create grid and trans object
  grid::Grid g( "N80" );

  BOOST_CHECK_EQUAL( grid::StructuredGrid(g).ny() , 160 );

  trans::Trans trans( g );

  BOOST_CHECK_EQUAL( trans.nsmax() , 0 );

  auto trans_partitioner = new TransPartitioner();
  grid::Partitioner partitioner( trans_partitioner );
  grid::Distribution distribution( g, partitioner );

  // -------------- do checks -------------- //
  BOOST_CHECK_EQUAL( trans.nproc(),  parallel::mpi::comm().size() );
  BOOST_CHECK_EQUAL( trans.myproc(0), parallel::mpi::comm().rank() );


  if( parallel::mpi::comm().rank() == 0 ) // all tasks do the same, so only one needs to check
  {
    int max_nb_regions_EW(0);
    for( int j=0; j<trans_partitioner->nb_bands(); ++j )
      max_nb_regions_EW = std::max(max_nb_regions_EW, trans_partitioner->nb_regions(j));

    BOOST_CHECK_EQUAL( trans.n_regions_NS(), trans_partitioner->nb_bands() );
    BOOST_CHECK_EQUAL( trans.n_regions_EW(), max_nb_regions_EW );

    BOOST_CHECK_EQUAL( distribution.nb_partitions(), parallel::mpi::comm().size() );
    BOOST_CHECK_EQUAL( distribution.partition().size(), g.size() );

    std::vector<int> npts(distribution.nb_partitions(),0);

    for(size_t j = 0; j < g.size(); ++j)
      ++npts[distribution.partition(j)];

    BOOST_CHECK_EQUAL( trans.ngptotg(), g.size() );
    BOOST_CHECK_EQUAL( trans.ngptot(),  npts[parallel::mpi::comm().rank()] );
    BOOST_CHECK_EQUAL( trans.ngptotmx(), *std::max_element(npts.begin(),npts.end()) );

<<<<<<< HEAD
    array::ArrayView<int,1> n_regions ( trans.n_regions() ) ;
    for( int j=0; j<trans_partitioner->nb_bands(); ++j )
      BOOST_CHECK_EQUAL( n_regions[j] , trans_partitioner->nb_regions(j) );
=======
    array::LocalView<int,1> n_regions ( trans.n_regions() ) ;
    for( int j=0; j<partitioner.nb_bands(); ++j )
      BOOST_CHECK_EQUAL( n_regions(j) , partitioner.nb_regions(j) );
>>>>>>> c9530428
  }
}


BOOST_AUTO_TEST_CASE( test_trans_partitioner )
{
  BOOST_TEST_CHECKPOINT("test_trans_partitioner");
  // Create grid and trans object
  grid::Grid g( "N80" );

  trans::Trans trans( g, 0 );

  BOOST_CHECK_EQUAL( trans.nsmax() , 0 );
  BOOST_CHECK_EQUAL( trans.ngptotg() , g.size() );
}

BOOST_AUTO_TEST_CASE( test_trans_options )
{
  trans::Trans::Options opts;
  opts.set_fft(trans::FFTW);
  opts.set_split_latitudes(false);
  opts.set_read("readfile");

  Log::info() << "trans_opts = " << opts << std::endl;
}


BOOST_AUTO_TEST_CASE( test_distspec )
{
  trans::Trans::Options p;
  if( parallel::mpi::comm().size() == 1 )
    p.set_write("cached_legendre_coeffs");
  p.set_flt(false);
  trans::Trans trans(400, 159, p);
  BOOST_TEST_CHECKPOINT("Trans initialized");
  std::vector<double> rspecg;
  std::vector<int   > nfrom;
  int nfld;
  BOOST_TEST_CHECKPOINT("Read rspecg");
  read_rspecg(trans,rspecg,nfrom,nfld);


  std::vector<double> rspec(nfld*trans.nspec2());
  std::vector<int> nto(nfld,1);
  std::vector<double> rgp(nfld*trans.ngptot());
  std::vector<double> rgpg(nfld*trans.ngptotg());
  std::vector<double> specnorms(nfld,0);

  trans.distspec( nfld, nfrom.data(), rspecg.data(), rspec.data() );
  trans.specnorm( nfld, rspec.data(), specnorms.data() );
  trans.invtrans( nfld, rspec.data(), rgp.data() );
  trans.gathgrid( nfld, nto.data(),   rgp.data(),    rgpg.data() );

  if( parallel::mpi::comm().rank() == 0 ) {
    BOOST_CHECK_CLOSE( specnorms[0], 1., 1.e-10 );
    BOOST_CHECK_CLOSE( specnorms[1], 2., 1.e-10 );
  }

  BOOST_TEST_CHECKPOINT("end test_distspec");
}

BOOST_AUTO_TEST_CASE( test_distribution )
{
  grid::Grid g( "O80" );

  BOOST_TEST_CHECKPOINT("test_distribution");

  grid::Distribution d_trans = grid::Partitioner( new TransPartitioner() ).partition(g);
  BOOST_TEST_CHECKPOINT("trans distribution created");


  grid::Distribution d_eqreg = grid::Partitioner( new EqualRegionsPartitioner() ).partition(g);
  BOOST_TEST_CHECKPOINT("eqregions distribution created");

  if( parallel::mpi::comm().rank() == 0 )
  {
    BOOST_CHECK_EQUAL( d_trans.nb_partitions(), d_eqreg.nb_partitions() );
    BOOST_CHECK_EQUAL( d_trans.max_pts(), d_eqreg.max_pts() );
    BOOST_CHECK_EQUAL( d_trans.min_pts(), d_eqreg.min_pts() );

    BOOST_CHECK_EQUAL_COLLECTIONS( d_trans.nb_pts().begin(), d_trans.nb_pts().end(),
                                   d_eqreg.nb_pts().begin(), d_eqreg.nb_pts().end() );
  }

}


BOOST_AUTO_TEST_CASE( test_generate_mesh )
{
  BOOST_TEST_CHECKPOINT("test_generate_mesh");
  grid::Grid g( "O80" );
  meshgenerator::StructuredMeshGenerator generate( atlas::util::Config
    ("angle",0)
    ("triangulate",true)
  );
  trans::Trans trans(g);

  mesh::Mesh::Ptr m_default( generate( g ) );

  BOOST_TEST_CHECKPOINT("trans_distribution");
  grid::Distribution trans_distribution = grid::Partitioner( new TransPartitioner() ).partition(g);
  mesh::Mesh::Ptr m_trans( generate( g, trans_distribution ) );

  BOOST_TEST_CHECKPOINT("eqreg_distribution");
  grid::Distribution eqreg_distribution = grid::Partitioner( new EqualRegionsPartitioner() ).partition(g);
  mesh::Mesh::Ptr m_eqreg( generate( g, eqreg_distribution ) );

  array::ArrayView<int,1> p_default = array::make_view<int,1>( m_default->nodes().partition() );
  array::ArrayView<int,1> p_trans   = array::make_view<int,1>( m_trans  ->nodes().partition() );
  array::ArrayView<int,1> p_eqreg   = array::make_view<int,1>( m_eqreg  ->nodes().partition() );

  for( size_t j=0; j<p_default.shape(0); ++j ) {
    BOOST_CHECK_EQUAL( p_default(j), p_trans(j) );
    BOOST_CHECK_EQUAL( p_default(j), p_eqreg(j) );
  }

  //mesh::Mesh::Ptr mesh ( generate(g, meshgenerator::EqualAreaPartitioner(g).distribution() ) );

  output::Gmsh("N16_trans.msh").write(*m_trans);
}


BOOST_AUTO_TEST_CASE( test_spectral_fields )
{
  BOOST_TEST_CHECKPOINT("test_spectral_fields");

  grid::Grid g( "O48" );
  meshgenerator::StructuredMeshGenerator generate( atlas::util::Config
    ("angle",0)
    ("triangulate",false)
  );
  mesh::Mesh::Ptr m( generate( g ) );

  trans::Trans trans(g,47);


  SharedPtr<functionspace::NodeColumns> nodal (new functionspace::NodeColumns(*m));
  SharedPtr<functionspace::Spectral> spectral (new functionspace::Spectral(trans));

  SharedPtr<field::Field> spf ( spectral->createField<double>("spf") );
  SharedPtr<field::Field> gpf ( nodal->createField<double>("gpf") );


  BOOST_CHECK_NO_THROW( trans.dirtrans(*nodal,*gpf,*spectral,*spf) );
  BOOST_CHECK_NO_THROW( trans.invtrans(*spectral,*spf,*nodal,*gpf) );

  field::FieldSet gpfields;   gpfields.add(*gpf);
  field::FieldSet spfields;   spfields.add(*spf);

  BOOST_CHECK_NO_THROW( trans.dirtrans(*nodal,gpfields,*spectral,spfields) );
  BOOST_CHECK_NO_THROW( trans.invtrans(*spectral,spfields,*nodal,gpfields) );

  gpfields.add(*gpf);
  BOOST_CHECK_THROW(trans.dirtrans(*nodal,gpfields,*spectral,spfields),eckit::SeriousBug);

}


BOOST_AUTO_TEST_CASE( test_nomesh )
{
  BOOST_TEST_CHECKPOINT("test_spectral_fields");

  grid::Grid g( "O48" );
  SharedPtr<trans::Trans> trans ( new trans::Trans(g,47) );

  SharedPtr<functionspace::Spectral>    spectral    (new functionspace::Spectral(*trans));
  SharedPtr<functionspace::StructuredColumns> gridpoints (new functionspace::StructuredColumns(g));

  SharedPtr<field::Field> spfg ( spectral->createField<double>("spf",field::global()) );
  SharedPtr<field::Field> spf  ( spectral->createField<double>("spf") );
  SharedPtr<field::Field> gpf  ( gridpoints->createField<double>("gpf") );
  SharedPtr<field::Field> gpfg ( gridpoints->createField<double>("gpf", field::global()) );

  array::ArrayView<double,1> spg = array::make_view<double,1>(*spfg);
  if( parallel::mpi::comm().rank() == 0 ) {
    spg.assign(0.);
    spg(0) = 4.;
  }

  BOOST_CHECK_NO_THROW( spectral->scatter(*spfg,*spf) );

  if( parallel::mpi::comm().rank() == 0 ) {
    array::ArrayView<double,1> sp = array::make_view<double,1>(*spf);
    BOOST_CHECK_CLOSE( sp(0), 4., 0.001 );
    for( size_t jp=0; jp<sp.size(); ++jp ) {
      Log::debug() << "sp("<< jp << ")   :   " << sp(jp) << std::endl;
    }
  }

  BOOST_CHECK_NO_THROW( trans->invtrans(*spf,*gpf) );

  BOOST_CHECK_NO_THROW( gridpoints->gather(*gpf,*gpfg) );

  if( parallel::mpi::comm().rank() == 0 ) {
    array::ArrayView<double,1> gpg = array::make_view<double,1>(*gpfg);
    for( size_t jp=0; jp<gpg.size(); ++jp ) {
      BOOST_CHECK_CLOSE( gpg(jp), 4., 0.001 );
      Log::debug() << "gpg("<<jp << ")   :   " << gpg(jp) << std::endl;
    }
  }

  BOOST_CHECK_NO_THROW( gridpoints->scatter(*gpfg,*gpf) );

  BOOST_CHECK_NO_THROW( trans->dirtrans(*gpf,*spf) );

  BOOST_CHECK_NO_THROW( spectral->gather(*spf,*spfg) );

  if( parallel::mpi::comm().rank() == 0 ) {
    BOOST_CHECK_CLOSE( spg(0), 4., 0.001 );
  }
}


} // namespace test
} // namespace atlas<|MERGE_RESOLUTION|>--- conflicted
+++ resolved
@@ -122,15 +122,9 @@
     BOOST_CHECK_EQUAL( trans.ngptot(),  npts[parallel::mpi::comm().rank()] );
     BOOST_CHECK_EQUAL( trans.ngptotmx(), *std::max_element(npts.begin(),npts.end()) );
 
-<<<<<<< HEAD
-    array::ArrayView<int,1> n_regions ( trans.n_regions() ) ;
+    array::LocalView<int,1> n_regions ( trans.n_regions() ) ;
     for( int j=0; j<trans_partitioner->nb_bands(); ++j )
-      BOOST_CHECK_EQUAL( n_regions[j] , trans_partitioner->nb_regions(j) );
-=======
-    array::LocalView<int,1> n_regions ( trans.n_regions() ) ;
-    for( int j=0; j<partitioner.nb_bands(); ++j )
-      BOOST_CHECK_EQUAL( n_regions(j) , partitioner.nb_regions(j) );
->>>>>>> c9530428
+      BOOST_CHECK_EQUAL( n_regions(j) , trans_partitioner->nb_regions(j) );
   }
 }
 
